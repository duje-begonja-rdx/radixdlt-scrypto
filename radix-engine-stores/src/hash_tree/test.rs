--- conflicted
+++ resolved
@@ -384,13 +384,8 @@
     let fake_pkg_address = PackageAddress::Normal([re_node_id_seed; 26]);
     let fake_kvs_entry_id = vec![substate_offset_seed; substate_offset_seed as usize];
     SubstateId(
-<<<<<<< HEAD
-        RENodeId::Global(GlobalAddress::Package(fake_pkg_address)),
+        RENodeId::Global(Address::Package(fake_pkg_address)),
         node_module_id,
-=======
-        RENodeId::Global(Address::Package(fake_pkg_address)),
-        NodeModuleId::SELF,
->>>>>>> e6a06315
         SubstateOffset::KeyValueStore(KeyValueStoreOffset::Entry(fake_kvs_entry_id)),
     )
 }

<<<<<<< HEAD
=======
use core::ops::*;
use num_bigint::BigInt;
>>>>>>> fbe5a297
use num_traits::{One, Pow, ToPrimitive, Zero};
use paste::paste;
use sbor::rust::convert::{TryFrom, TryInto};
use sbor::rust::fmt;
use sbor::rust::iter;
use sbor::rust::ops::*;
use sbor::rust::str::FromStr;
use sbor::rust::string::{String, ToString};
use sbor::rust::vec::Vec;
use sbor::*;

use crate::abi::*;
use crate::data::*;
use crate::math::*;
use crate::scrypto_type;

/// `Decimal` represents a 256 bit representation of a fixed-scale decimal number.
///
/// The finite set of values are of the form `m / 10^18`, where `m` is
/// an integer such that `-2^(256 - 1) <= m < 2^(256 - 1)`.
///
/// Unless otherwise specified, all operations will panic if underflow/overflow.
#[derive(Clone, Copy, PartialEq, Eq, PartialOrd, Ord, Hash)]
pub struct Decimal(pub I256);

impl Default for Decimal {
    fn default() -> Self {
        Self::zero()
    }
}

impl iter::Sum for Decimal {
    fn sum<I: Iterator<Item = Self>>(iter: I) -> Self {
        let mut sum = Decimal::zero();
        iter.for_each(|d| sum += d);
        sum
    }
}

impl Decimal {
    /// The min value of `Decimal`.
    pub const MIN: Self = Self(I256::MIN);

    /// The max value of `Decimal`.
    pub const MAX: Self = Self(I256::MAX);

    /// The bit length of number storing `Decimal`.
    pub const BITS: usize = I256::BITS as usize;

    /// The fixed scale used by `Decimal`.
    pub const SCALE: u32 = 18;

    pub const ZERO: Self = Self(I256([0; 32]));

    pub const ONE: Self = Self(I256([
        0x00, 0x00, 0x64, 0xA7, 0xB3, 0xB6, 0xE0, 0x0D, 0x00, 0x00, 0x00, 0x00, 0x00, 0x00, 0x00,
        0x00, 0x00, 0x00, 0x00, 0x00, 0x00, 0x00, 0x00, 0x00, 0x00, 0x00, 0x00, 0x00, 0x00, 0x00,
        0x00, 0x00,
    ]));

    /// Returns `Decimal` of 0.
    pub fn zero() -> Self {
        Self::ZERO
    }

    /// Returns `Decimal` of 1.
    pub fn one() -> Self {
        Self::ONE
    }

    /// Whether this decimal is zero.
    pub fn is_zero(&self) -> bool {
        self.0 == I256::zero()
    }

    /// Whether this decimal is positive.
    pub fn is_positive(&self) -> bool {
        self.0 > I256::zero()
    }

    /// Whether this decimal is negative.
    pub fn is_negative(&self) -> bool {
        self.0 < I256::zero()
    }

    /// Returns the absolute value.
    pub fn abs(&self) -> Decimal {
        Decimal(self.0.abs())
    }

    /// Returns the largest integer that is equal to or less than this number.
    pub fn floor(&self) -> Self {
        self.round(0, RoundingMode::TowardsNegativeInfinity)
    }

    /// Returns the smallest integer that is equal to or greater than this number.
    pub fn ceiling(&self) -> Self {
        self.round(0, RoundingMode::TowardsPositiveInfinity)
    }

    pub fn round(&self, decimal_places: u32, mode: RoundingMode) -> Self {
        assert!(decimal_places <= Self::SCALE);

        let divisor: I256 = I256::from(10i8).pow(Self::SCALE - decimal_places);
        match mode {
            RoundingMode::TowardsPositiveInfinity => {
                if self.0 % divisor == I256::zero() {
                    self.clone()
                } else if self.is_negative() {
                    Self(self.0 / divisor * divisor)
                } else {
                    Self((self.0 / divisor + I256::one()) * divisor)
                }
            }
            RoundingMode::TowardsNegativeInfinity => {
                if self.0 % divisor == I256::zero() {
                    self.clone()
                } else if self.is_negative() {
                    Self((self.0 / divisor - I256::one()) * divisor)
                } else {
                    Self(self.0 / divisor * divisor)
                }
            }
            RoundingMode::TowardsZero => {
                if self.0 % divisor == I256::zero() {
                    self.clone()
                } else {
                    Self(self.0 / divisor * divisor)
                }
            }
            RoundingMode::AwayFromZero => {
                if self.0 % divisor == I256::zero() {
                    self.clone()
                } else if self.is_negative() {
                    Self((self.0 / divisor - I256::one()) * divisor)
                } else {
                    Self((self.0 / divisor + I256::one()) * divisor)
                }
            }
            RoundingMode::TowardsNearestAndHalfTowardsZero => {
                if self.0 % divisor == I256::zero() {
                    self.clone()
                } else {
                    let digit =
                        (self.0 / (divisor / I256::from(10i128)) % I256::from(10i128)).abs();
                    if digit > 5.into() {
                        if self.is_negative() {
                            Self((self.0 / divisor - I256::one()) * divisor)
                        } else {
                            Self((self.0 / divisor + I256::one()) * divisor)
                        }
                    } else {
                        Self(self.0 / divisor * divisor)
                    }
                }
            }
            RoundingMode::TowardsNearestAndHalfAwayFromZero => {
                if self.0 % divisor == I256::zero() {
                    self.clone()
                } else {
                    let digit =
                        (self.0 / (divisor / I256::from(10i128)) % I256::from(10i128)).abs();
                    if digit < 5.into() {
                        Self(self.0 / divisor * divisor)
                    } else {
                        if self.is_negative() {
                            Self((self.0 / divisor - I256::one()) * divisor)
                        } else {
                            Self((self.0 / divisor + I256::one()) * divisor)
                        }
                    }
                }
            }
        }
    }

    /// Calculates power usingexponentiation by squaring".
    pub fn powi(&self, exp: i64) -> Self {
        let one = Self::ONE.0;
        let base = self.0;
        let div = |x: i64, y: i64| x.checked_div(y).expect("Overflow");
        let sub = |x: i64, y: i64| x.checked_sub(y).expect("Overflow");
        let mul = |x: i64, y: i64| x.checked_mul(y).expect("Overflow");

        if exp < 0 {
            return Decimal(&one * &one / base).powi(mul(exp, -1));
        }
        if exp == 0 {
            return Self::ONE;
        }
        if exp % 2 == 0 {
            return Decimal(&base * &base / &one).powi(div(exp, 2));
        } else {
            return Decimal(
                &base * Decimal(&base * &base / &one).powi(div(sub(exp, 1), 2)).0 / &one,
            );
        }
    }

    /// Square root of a Decimal
    pub fn sqrt(&self) -> Option<Self> {
        if self.is_negative() {
            return None;
        }
        if self.is_zero() {
            return Some(Self::ZERO);
        }

        // The I256 i associated to a Decimal d is : i = d*10^18.
        // Therefore, taking sqrt yields sqrt(i) = sqrt(d)*10^9 => We lost precision
        // To get the right precision, we compute : sqrt(i*10^18) = sqrt(d)*10^18
        let self_512: I512 = I512::from(self.0);
        let correct_nb = self_512 * I512::from(Decimal::one().0);
        let sqrt = I256::try_from(correct_nb.sqrt()).unwrap();
        Some(Decimal(sqrt))
    }

    /// Cubic root of a Decimal
    pub fn cbrt(&self) -> Self
    {
        if self.is_zero() {
            return Self::ZERO
        }

        // By reasoning in the same way as before, we realise that we need to multiply by 10^36
        let self_512: I512 = I512::from(self.0);
        let correct_nb = self_512 * I512::from(Decimal::one().0).pow(2);
        let cbrt = I256::try_from(correct_nb.cbrt()).unwrap();
        Decimal(cbrt)
    }

    /// Nth root of a Decimal
    pub fn nth_root(&self, n: u32) -> Option<Self>
    {

        if (self.is_negative() && n%2==0) || n==0
        {
            None
        }
        else if n==1
        {
            Some(self.clone())
        }
        else
        {
            if self.is_zero() {
                return Some(Self::ZERO)
            }

            // By induction, we need to multiply by the (n-1)th power of 10^18.
            // To not overflow, we use BigInts
            let self_bigint = BigInt::from(self.0);
            let correct_nb = self_bigint * BigInt::from(Decimal::one().0).pow(n-1);
            let nth_root = I256::try_from(correct_nb.nth_root(n)).unwrap();
            Some(Decimal(nth_root))
        }
    }
}

macro_rules! from_int {
    ($type:ident) => {
        impl From<$type> for Decimal {
            fn from(val: $type) -> Self {
                Self(I256::from(val) * Self::ONE.0)
            }
        }
    };
}
from_int!(u8);
from_int!(u16);
from_int!(u32);
from_int!(u64);
from_int!(u128);
from_int!(usize);
from_int!(i8);
from_int!(i16);
from_int!(i32);
from_int!(i64);
from_int!(i128);
from_int!(isize);

impl From<&str> for Decimal {
    fn from(val: &str) -> Self {
        Self::from_str(&val).unwrap()
    }
}

impl From<String> for Decimal {
    fn from(val: String) -> Self {
        Self::from_str(&val).unwrap()
    }
}

impl From<bool> for Decimal {
    fn from(val: bool) -> Self {
        if val {
            Self::from(1u8)
        } else {
            Self::from(0u8)
        }
    }
}

impl<T: TryInto<Decimal>> Add<T> for Decimal
where
    <T as TryInto<Decimal>>::Error: fmt::Debug,
{
    type Output = Decimal;

    fn add(self, other: T) -> Self::Output {
        let a = self.0;
        let b_dec: Decimal = other.try_into().expect("Overflow");
        let b: I256 = b_dec.0;
        let c = a + b;
        Decimal(c)
    }
}

impl<T: TryInto<Decimal>> Sub<T> for Decimal
where
    <T as TryInto<Decimal>>::Error: fmt::Debug,
{
    type Output = Decimal;

    fn sub(self, other: T) -> Self::Output {
        let a = self.0;
        let b_dec: Decimal = other.try_into().expect("Overflow");
        let b: I256 = b_dec.0;
        let c: I256 = a - b;
        Decimal(c)
    }
}

impl<T: TryInto<Decimal>> Mul<T> for Decimal
where
    <T as TryInto<Decimal>>::Error: fmt::Debug,
{
    type Output = Decimal;

    fn mul(self, other: T) -> Self::Output {
        let a = self.0;
        let b_dec: Decimal = other.try_into().expect("Overflow");
        let b: I256 = b_dec.0;
        let c: I256 = a * b / Self::ONE.0;
        Decimal(c)
    }
}

impl<T: TryInto<Decimal>> Div<T> for Decimal
where
    <T as TryInto<Decimal>>::Error: fmt::Debug,
{
    type Output = Decimal;

    fn div(self, other: T) -> Self::Output {
        let a = self.0;
        let b_dec: Decimal = other.try_into().expect("Overflow");
        let b: I256 = b_dec.0;
        let c: I256 = a * Self::ONE.0 / b;
        Decimal(c)
    }
}

impl Neg for Decimal {
    type Output = Decimal;

    fn neg(self) -> Self::Output {
        Decimal(-self.0)
    }
}

impl<T: TryInto<Decimal>> AddAssign<T> for Decimal
where
    <T as TryInto<Decimal>>::Error: fmt::Debug,
{
    fn add_assign(&mut self, other: T) {
        let other: Decimal = other.try_into().expect("Overflow");
        self.0 += other.0;
    }
}

impl<T: TryInto<Decimal>> SubAssign<T> for Decimal
where
    <T as TryInto<Decimal>>::Error: fmt::Debug,
{
    fn sub_assign(&mut self, other: T) {
        let other: Decimal = other.try_into().expect("Overflow");
        self.0 -= other.0;
    }
}

impl<T: TryInto<Decimal>> MulAssign<T> for Decimal
where
    <T as TryInto<Decimal>>::Error: fmt::Debug,
{
    fn mul_assign(&mut self, other: T) {
        let other: Decimal = other.try_into().expect("Overflow");
        self.0 *= other.0;
    }
}

impl<T: TryInto<Decimal>> DivAssign<T> for Decimal
where
    <T as TryInto<Decimal>>::Error: fmt::Debug,
{
    fn div_assign(&mut self, other: T) {
        let other: Decimal = other.try_into().expect("Overflow");
        self.0 /= other.0;
    }
}

//========
// binary
//========

impl TryFrom<&[u8]> for Decimal {
    type Error = ParseDecimalError;

    fn try_from(slice: &[u8]) -> Result<Self, Self::Error> {
        if slice.len() == Self::BITS / 8 {
            match I256::try_from(slice) {
                Ok(val) => Ok(Self(val)),
                Err(_) => Err(ParseDecimalError::Overflow),
            }
        } else {
            Err(ParseDecimalError::InvalidLength(slice.len()))
        }
    }
}

impl Decimal {
    pub fn to_vec(&self) -> Vec<u8> {
        self.0.to_le_bytes().to_vec()
    }
}

scrypto_type!(
    Decimal,
    ScryptoCustomTypeId::Decimal,
    Type::Decimal,
    Decimal::BITS / 8
);

//======
// text
//======

impl FromStr for Decimal {
    type Err = ParseDecimalError;

    fn from_str(s: &str) -> Result<Self, Self::Err> {
        let mut sign = I256::from(1u8);
        let mut value = I256::from(0u8);

        let chars: Vec<char> = s.chars().collect();
        let mut p = 0;

        // read sign
        if chars[p] == '-' {
            sign = I256::from(-1i8);
            p += 1;
        }

        // read integral
        while p < chars.len() && chars[p] != '.' {
            let digit = read_digitdecimal(chars[p]);
            match digit {
                Ok(dig) => value = value * I256::from(10u8) + I256::from(dig) * sign,
                Err(e) => return Err(e),
            }
            p += 1;
        }

        // read radix point
        if p < chars.len() {
            read_dotdecimal(chars[p])?;
            p += 1;
        }

        // read fraction
        for _ in 0..Self::SCALE {
            if p < chars.len() {
                let digit = read_digitdecimal(chars[p]);
                match digit {
                    Ok(dig) => value = value * I256::from(10u8) + I256::from(dig) * sign,
                    Err(e) => return Err(e),
                }
                p += 1;
            } else {
                value *= I256::from(10u8);
            }
        }

        if p < chars.len() {
            Err(ParseDecimalError::UnsupportedDecimalPlace)
        } else {
            Ok(Self(value))
        }
    }
}

impl fmt::Display for Decimal {
    fn fmt(&self, f: &mut fmt::Formatter) -> Result<(), fmt::Error> {
        let mut a = self.0;
        let mut buf = String::new();

        let mut trailing_zeros = true;
        for _ in 0..Self::SCALE {
            let m: I256 = a % I256::from(10u8);
            if m != 0.into() || !trailing_zeros {
                trailing_zeros = false;
                buf.push(char::from_digit(m.abs().to_u32().expect("Overflow"), 10).unwrap())
            }
            a /= I256::from(10u8);
        }

        if !buf.is_empty() {
            buf.push('.');
        }

        if a == 0.into() {
            buf.push('0')
        } else {
            while a != 0.into() {
                let m: I256 = a % I256::from(10u8);
                buf.push(char::from_digit(m.abs().to_u32().expect("Overflow"), 10).unwrap());
                a /= I256::from(10u8);
            }
        }

        write!(
            f,
            "{}{}",
            if self.is_negative() { "-" } else { "" },
            buf.chars().rev().collect::<String>()
        )
    }
}

impl fmt::Debug for Decimal {
    fn fmt(&self, f: &mut fmt::Formatter) -> fmt::Result {
        write!(f, "{}", self.to_string())
    }
}
fn read_digitdecimal(c: char) -> Result<U8, ParseDecimalError> {
    let n = U8::from(c as u8);
    if n >= U8(48u8) && n <= U8(48u8 + 9u8) {
        Ok(n - U8(48u8))
    } else {
        Err(ParseDecimalError::InvalidChar(c))
    }
}

fn read_dotdecimal(c: char) -> Result<(), ParseDecimalError> {
    if c == '.' {
        Ok(())
    } else {
        Err(ParseDecimalError::InvalidChar(c))
    }
}

//========
// ParseDecimalError, ParsePreciseDecimalError
//========

/// Represents an error when parsing Decimal from another type.
#[derive(Debug, Clone, PartialEq, Eq)]
pub enum ParseDecimalError {
    InvalidDecimal(String),
    InvalidChar(char),
    UnsupportedDecimalPlace,
    InvalidLength(usize),
    Overflow,
}

#[cfg(not(feature = "alloc"))]
impl std::error::Error for ParseDecimalError {}

#[cfg(not(feature = "alloc"))]
impl fmt::Display for ParseDecimalError {
    fn fmt(&self, f: &mut fmt::Formatter) -> fmt::Result {
        write!(f, "{:?}", self)
    }
}

macro_rules! from_integer {
    ($($t:ident),*) => {
        $(
            impl From<$t> for Decimal {
                fn from(val: $t) -> Self {
                    Self(I256::from(val) * Self::ONE.0)
                }
            }
        )*
    };
}

from_integer!(U8, U16, U32, U64, U128);
from_integer!(I8, I16, I32, I64, I128);

macro_rules! try_from_integer {
    ($($t:ident),*) => {
        paste!{
            $(
                impl TryFrom<$t> for Decimal {
                    type Error = ParseDecimalError;

                    fn try_from(val: $t) -> Result<Self, Self::Error> {
                        Ok(Self(I256::try_from(val).map_err(|_| ParseDecimalError::Overflow).unwrap() * Self::ONE.0))
                    }
                }
            )*
        }
    };
}

try_from_integer!(U256, U384, U512, I256, I384, I512);

#[cfg(test)]
mod tests {
    use super::*;
    use crate::dec;
    use sbor::rust::vec;

    #[test]
    fn test_format_decimal() {
        assert_eq!(Decimal(1i128.into()).to_string(), "0.000000000000000001");
        assert_eq!(
            Decimal(123456789123456789i128.into()).to_string(),
            "0.123456789123456789"
        );
        assert_eq!(Decimal(1000000000000000000i128.into()).to_string(), "1");
        assert_eq!(Decimal(123000000000000000000i128.into()).to_string(), "123");
        assert_eq!(
            Decimal(123456789123456789000000000000000000i128.into()).to_string(),
            "123456789123456789"
        );
        assert_eq!(
            Decimal::MAX.to_string(),
            "57896044618658097711785492504343953926634992332820282019728.792003956564819967"
        );
        assert_eq!(Decimal::MIN.is_negative(), true);
        assert_eq!(
            Decimal::MIN.to_string(),
            "-57896044618658097711785492504343953926634992332820282019728.792003956564819968"
        );
    }

    #[test]
    fn test_parse_decimal() {
        assert_eq!(
            Decimal::from_str("0.000000000000000001").unwrap(),
            Decimal(1i128.into()),
        );
        assert_eq!(
            Decimal::from_str("0.123456789123456789").unwrap(),
            Decimal(123456789123456789i128.into()),
        );
        assert_eq!(
            Decimal::from_str("1").unwrap(),
            Decimal(1000000000000000000i128.into()),
        );
        assert_eq!(
            Decimal::from_str("123456789123456789").unwrap(),
            Decimal(123456789123456789000000000000000000i128.into()),
        );
        assert_eq!(
            Decimal::from_str(
                "57896044618658097711785492504343953926634992332820282019728.792003956564819967"
            )
            .unwrap(),
            Decimal::MAX,
        );
        assert_eq!(
            Decimal::from_str(
                "-57896044618658097711785492504343953926634992332820282019728.792003956564819968"
            )
            .unwrap(),
            Decimal::MIN,
        );
    }

    #[test]
    fn test_add_decimal() {
        let a = Decimal::from(5u32);
        let b = Decimal::from(7u32);
        assert_eq!((a + b).to_string(), "12");
    }

    #[test]
    #[should_panic(expected = "Overflow")]
    fn test_add_overflow_decimal() {
        let _ = Decimal::MAX + 1;
    }

    #[test]
    fn test_sub_decimal() {
        let a = Decimal::from(5u32);
        let b = Decimal::from(7u32);
        assert_eq!((a - b).to_string(), "-2");
        assert_eq!((b - a).to_string(), "2");
    }

    #[test]
    #[should_panic(expected = "Overflow")]
    fn test_sub_overflow_decimal() {
        let _ = Decimal::MIN - 1;
    }

    #[test]
    fn test_mul_decimal() {
        let a = Decimal::from(5u32);
        let b = Decimal::from(7u32);
        assert_eq!((a * b).to_string(), "35");
        let a = Decimal::from_str("1000000000").unwrap();
        let b = Decimal::from_str("1000000000").unwrap();
        assert_eq!((a * b).to_string(), "1000000000000000000");
    }

    #[test]
    #[should_panic(expected = "Overflow")]
    fn test_mul_overflow_by_small_decimal() {
        let _ = Decimal::MAX * dec!("1.000000000000000001");
    }

    #[test]
    #[should_panic(expected = "Overflow")]
    fn test_mul_overflow_by_a_lot_decimal() {
        let _ = Decimal::MAX * dec!("1.1");
    }

    #[test]
    #[should_panic(expected = "Overflow")]
    fn test_mul_neg_overflow_decimal() {
        let _ = (-Decimal::MAX) * dec!("-1.000000000000000001");
    }

    #[test]
    #[should_panic]
    fn test_div_by_zero_decimal() {
        let a = Decimal::from(5u32);
        let b = Decimal::from(0u32);
        assert_eq!((a / b).to_string(), "0");
    }

    #[test]
    #[should_panic]
    fn test_powi_exp_overflow_decimal() {
        let a = Decimal::from(5u32);
        let b = i64::MIN;
        assert_eq!(a.powi(b).to_string(), "0");
    }

    #[test]
    fn test_1_powi_max_decimal() {
        let a = Decimal::from(1u32);
        let b = i64::MAX;
        assert_eq!(a.powi(b).to_string(), "1");
    }

    #[test]
    fn test_1_powi_min_decimal() {
        let a = Decimal::from(1u32);
        let b = i64::MAX - 1;
        assert_eq!(a.powi(b).to_string(), "1");
    }

    #[test]
    fn test_div_decimal() {
        let a = Decimal::from(5u32);
        let b = Decimal::from(7u32);
        assert_eq!((a / b).to_string(), "0.714285714285714285");
        assert_eq!((b / a).to_string(), "1.4");
    }

    #[test]
    fn test_div_negative_decimal() {
        let a = Decimal::from(-42);
        let b = Decimal::from(2);
        assert_eq!((a / b).to_string(), "-21");
    }

    #[test]
    fn test_0_pow_0_decimal() {
        let a = dec!("0");
        assert_eq!((a.powi(0)).to_string(), "1");
    }

    #[test]
    fn test_0_powi_1_decimal() {
        let a = dec!("0");
        assert_eq!((a.powi(1)).to_string(), "0");
    }

    #[test]
    fn test_0_powi_10_decimal() {
        let a = dec!("0");
        assert_eq!((a.powi(10)).to_string(), "0");
    }

    #[test]
    fn test_1_powi_0_decimal() {
        let a = dec!("1");
        assert_eq!((a.powi(0)).to_string(), "1");
    }

    #[test]
    fn test_1_powi_1_decimal() {
        let a = dec!("1");
        assert_eq!((a.powi(1)).to_string(), "1");
    }

    #[test]
    fn test_1_powi_10_decimal() {
        let a = dec!("1");
        assert_eq!((a.powi(10)).to_string(), "1");
    }

    #[test]
    fn test_2_powi_0_decimal() {
        let a = dec!("2");
        assert_eq!((a.powi(0)).to_string(), "1");
    }

    #[test]
    fn test_2_powi_3724_decimal() {
        let a = dec!("1.000234891009084238");
        assert_eq!((a.powi(3724)).to_string(), "2.397991232254669619");
    }

    #[test]
    fn test_2_powi_2_decimal() {
        let a = dec!("2");
        assert_eq!((a.powi(2)).to_string(), "4");
    }

    #[test]
    fn test_2_powi_3_decimal() {
        let a = dec!("2");
        assert_eq!((a.powi(3)).to_string(), "8");
    }

    #[test]
    fn test_10_powi_3_decimal() {
        let a = dec!("10");
        assert_eq!((a.powi(3)).to_string(), "1000");
    }

    #[test]
    fn test_5_powi_2_decimal() {
        let a = dec!("5");
        assert_eq!((a.powi(2)).to_string(), "25");
    }

    #[test]
    fn test_5_powi_minus2_decimal() {
        let a = dec!("5");
        assert_eq!((a.powi(-2)).to_string(), "0.04");
    }

    #[test]
    fn test_10_powi_minus3_decimal() {
        let a = dec!("10");
        assert_eq!((a.powi(-3)).to_string(), "0.001");
    }

    #[test]
    fn test_minus10_powi_minus3_decimal() {
        let a = dec!("-10");
        assert_eq!((a.powi(-3)).to_string(), "-0.001");
    }

    #[test]
    fn test_minus10_powi_minus2_decimal() {
        let a = dec!("-10");
        assert_eq!((a.powi(-2)).to_string(), "0.01");
    }

    #[test]
    fn test_minus05_powi_minus2_decimal() {
        let a = dec!("-0.5");
        assert_eq!((a.powi(-2)).to_string(), "4");
    }
    #[test]
    fn test_minus05_powi_minus3_decimal() {
        let a = dec!("-0.5");
        assert_eq!((a.powi(-3)).to_string(), "-8");
    }

    #[test]
    fn test_10_powi_15_decimal() {
        let a = dec!(10i128);
        assert_eq!(a.powi(15).to_string(), "1000000000000000");
    }

    #[test]
    #[should_panic]
    fn test_10_powi_16_decimal() {
        let a = Decimal(10i128.into());
        assert_eq!(a.powi(16).to_string(), "1000000000000000000000");
    }

    #[test]
    fn test_one_and_zero_decimal() {
        assert_eq!(Decimal::one().to_string(), "1");
        assert_eq!(Decimal::zero().to_string(), "0");
    }

    #[test]
    fn test_dec_string_decimal_decimal() {
        assert_eq!(
            dec!("1.123456789012345678").to_string(),
            "1.123456789012345678"
        );
        assert_eq!(dec!("-5.6").to_string(), "-5.6");
    }

    #[test]
    fn test_dec_string_decimal() {
        assert_eq!(dec!("1").to_string(), "1");
        assert_eq!(dec!("0").to_string(), "0");
    }

    #[test]
    fn test_dec_int_decimal() {
        assert_eq!(dec!(1).to_string(), "1");
        assert_eq!(dec!(5).to_string(), "5");
    }

    #[test]
    fn test_dec_bool_decimal() {
        assert_eq!((dec!(false)).to_string(), "0");
    }

    #[test]
    fn test_dec_rational_decimal() {
        assert_eq!((dec!(11235, 0)).to_string(), "11235");
        assert_eq!((dec!(11235, -2)).to_string(), "112.35");
        assert_eq!((dec!(11235, 2)).to_string(), "1123500");

        assert_eq!(
            (dec!(112000000000000000001i128, -18)).to_string(),
            "112.000000000000000001"
        );

        assert_eq!(
            (dec!(112000000000000000001i128, -18)).to_string(),
            "112.000000000000000001"
        );
    }

    #[test]
    #[should_panic(expected = "Shift overflow")]
    fn test_shift_overflow_decimal() {
        // u32::MAX + 1
        dec!(1, 4_294_967_296i128); // use explicit type to defer error to runtime
    }

    #[test]
    fn test_floor_decimal() {
        assert_eq!(
            Decimal::MAX.floor().to_string(),
            "57896044618658097711785492504343953926634992332820282019728"
        );
        assert_eq!(dec!("1.2").floor().to_string(), "1");
        assert_eq!(dec!("1.0").floor().to_string(), "1");
        assert_eq!(dec!("0.9").floor().to_string(), "0");
        assert_eq!(dec!("0").floor().to_string(), "0");
        assert_eq!(dec!("-0.1").floor().to_string(), "-1");
        assert_eq!(dec!("-1").floor().to_string(), "-1");
        assert_eq!(dec!("-5.2").floor().to_string(), "-6");
    }

    #[test]
    #[should_panic]
    fn test_floor_overflow_decimal() {
        Decimal::MIN.floor();
    }

    #[test]
    fn test_ceiling_decimal() {
        assert_eq!(dec!("1.2").ceiling().to_string(), "2");
        assert_eq!(dec!("1.0").ceiling().to_string(), "1");
        assert_eq!(dec!("0.9").ceiling().to_string(), "1");
        assert_eq!(dec!("0").ceiling().to_string(), "0");
        assert_eq!(dec!("-0.1").ceiling().to_string(), "0");
        assert_eq!(dec!("-1").ceiling().to_string(), "-1");
        assert_eq!(dec!("-5.2").ceiling().to_string(), "-5");
        assert_eq!(
            Decimal::MIN.ceiling().to_string(),
            "-57896044618658097711785492504343953926634992332820282019728"
        );
    }

    #[test]
    #[should_panic]
    fn test_ceiling_overflow_decimal() {
        Decimal::MAX.ceiling();
    }

    #[test]
    fn test_round_towards_zero_decimal() {
        let mode = RoundingMode::TowardsZero;
        assert_eq!(dec!("1.2").round(0, mode).to_string(), "1");
        assert_eq!(dec!("1.0").round(0, mode).to_string(), "1");
        assert_eq!(dec!("0.9").round(0, mode).to_string(), "0");
        assert_eq!(dec!("0").round(0, mode).to_string(), "0");
        assert_eq!(dec!("-0.1").round(0, mode).to_string(), "0");
        assert_eq!(dec!("-1").round(0, mode).to_string(), "-1");
        assert_eq!(dec!("-5.2").round(0, mode).to_string(), "-5");
    }

    #[test]
    fn test_round_away_from_zero_decimal() {
        let mode = RoundingMode::AwayFromZero;
        assert_eq!(dec!("1.2").round(0, mode).to_string(), "2");
        assert_eq!(dec!("1.0").round(0, mode).to_string(), "1");
        assert_eq!(dec!("0.9").round(0, mode).to_string(), "1");
        assert_eq!(dec!("0").round(0, mode).to_string(), "0");
        assert_eq!(dec!("-0.1").round(0, mode).to_string(), "-1");
        assert_eq!(dec!("-1").round(0, mode).to_string(), "-1");
        assert_eq!(dec!("-5.2").round(0, mode).to_string(), "-6");
    }

    #[test]
    fn test_round_towards_nearest_and_half_towards_zero_decimal() {
        let mode = RoundingMode::TowardsNearestAndHalfTowardsZero;
        assert_eq!(dec!("5.5").round(0, mode).to_string(), "5");
        assert_eq!(dec!("2.5").round(0, mode).to_string(), "2");
        assert_eq!(dec!("1.6").round(0, mode).to_string(), "2");
        assert_eq!(dec!("1.1").round(0, mode).to_string(), "1");
        assert_eq!(dec!("1.0").round(0, mode).to_string(), "1");
        assert_eq!(dec!("-1.0").round(0, mode).to_string(), "-1");
        assert_eq!(dec!("-1.1").round(0, mode).to_string(), "-1");
        assert_eq!(dec!("-1.6").round(0, mode).to_string(), "-2");
        assert_eq!(dec!("-2.5").round(0, mode).to_string(), "-2");
        assert_eq!(dec!("-5.5").round(0, mode).to_string(), "-5");
    }

    #[test]
    fn test_round_towards_nearest_and_half_away_from_zero_decimal() {
        let mode = RoundingMode::TowardsNearestAndHalfAwayFromZero;
        assert_eq!(dec!("5.5").round(0, mode).to_string(), "6");
        assert_eq!(dec!("2.5").round(0, mode).to_string(), "3");
        assert_eq!(dec!("1.6").round(0, mode).to_string(), "2");
        assert_eq!(dec!("1.1").round(0, mode).to_string(), "1");
        assert_eq!(dec!("1.0").round(0, mode).to_string(), "1");
        assert_eq!(dec!("-1.0").round(0, mode).to_string(), "-1");
        assert_eq!(dec!("-1.1").round(0, mode).to_string(), "-1");
        assert_eq!(dec!("-1.6").round(0, mode).to_string(), "-2");
        assert_eq!(dec!("-2.5").round(0, mode).to_string(), "-3");
        assert_eq!(dec!("-5.5").round(0, mode).to_string(), "-6");
    }

    #[test]
    fn test_various_decimal_places_decimal() {
        let mode = RoundingMode::TowardsNearestAndHalfAwayFromZero;
        let num = dec!("-2.555555555555555555");
        assert_eq!(num.round(0, mode).to_string(), "-3");
        assert_eq!(num.round(1, mode).to_string(), "-2.6");
        assert_eq!(num.round(2, mode).to_string(), "-2.56");
        assert_eq!(num.round(17, mode).to_string(), "-2.55555555555555556");
        assert_eq!(num.round(18, mode).to_string(), "-2.555555555555555555");
    }

    #[test]
    fn test_sum_decimal() {
        let decimals = vec![dec!("1"), dec!("2"), dec!("3")];
        // two syntax
        let sum1: Decimal = decimals.iter().copied().sum();
        let sum2: Decimal = decimals.into_iter().sum();
        assert_eq!(sum1, dec!("6"));
        assert_eq!(sum2, dec!("6"));
    }

    #[test]
    fn test_encode_decimal_type_decimal() {
        let mut bytes = Vec::with_capacity(512);
        let mut enc = ScryptoEncoder::new(&mut bytes);
        dec!("1").encode_type_id(&mut enc).unwrap();
        assert_eq!(bytes, vec![Decimal::type_id().as_u8()]);
    }

    #[test]
    fn test_encode_decimal_value_decimal() {
        let dec = dec!("0");
        let mut bytes = Vec::with_capacity(512);
        let mut enc = ScryptoEncoder::new(&mut bytes);
        dec.encode_type_id(&mut enc).unwrap();
        dec.encode_body(&mut enc).unwrap();
        assert_eq!(bytes, {
            let mut a = [0; 33];
            a[0] = Decimal::type_id().as_u8();
            a
        });
    }

    #[test]
    fn test_decode_decimal_type_decimal() {
        let mut bytes = Vec::with_capacity(512);
        let mut enc = ScryptoEncoder::new(&mut bytes);
        dec!("1").encode_type_id(&mut enc).unwrap();
        let mut decoder = ScryptoDecoder::new(&bytes);
        let typ = decoder.read_type_id().unwrap();
        assert_eq!(typ, Decimal::type_id());
    }

    #[test]
    fn test_decode_decimal_value_decimal() {
        let dec = dec!("1.23456789");
        let mut bytes = Vec::with_capacity(512);
        let mut enc = ScryptoEncoder::new(&mut bytes);
        dec.encode_type_id(&mut enc).unwrap();
        dec.encode_body(&mut enc).unwrap();
        let mut decoder = ScryptoDecoder::new(&bytes);
        let val = decoder.decode::<Decimal>().unwrap();
        assert_eq!(val, dec!("1.23456789"));
    }

    #[test]
    fn test_from_str_decimal() {
        let dec = Decimal::from_str("5.0").unwrap();
        assert_eq!(dec.to_string(), "5");
    }

    #[test]
    fn test_from_str_failure_decimal() {
        let dec = Decimal::from_str("non_decimal_value");
        assert_eq!(dec, Err(ParseDecimalError::InvalidChar('n')));
    }

    #[test]
    fn test_sqrt() {
        let sqrt_of_42 = dec!(42).sqrt();
        let sqrt_of_0 = dec!(0).sqrt();
        let sqrt_of_negative = dec!("-1").sqrt();
        let sqrt_max = Decimal::MAX.sqrt();
        assert_eq!(sqrt_of_42.unwrap(), dec!("6.48074069840786023"));
        assert_eq!(sqrt_of_0.unwrap(), dec!(0));
        assert_eq!(sqrt_of_negative, None);
        assert_eq!(sqrt_max.unwrap(), dec!("240615969168004511545033772477.625056927114980741"));
    }

    #[test]
    fn test_cbrt() {
        let cbrt_of_42 = dec!(42).cbrt();
        let cbrt_of_0 = dec!(0).cbrt();
        let cbrt_of_negative_42 = dec!("-42").cbrt();
        let cbrt_max = Decimal::MAX.cbrt();
        assert_eq!(cbrt_of_42, dec!("3.476026644886449786"));
        assert_eq!(cbrt_of_0, dec!("0"));
        assert_eq!(cbrt_of_negative_42, dec!("-3.476026644886449786"));
        assert_eq!(cbrt_max, dec!("38685626227668133590.597631999999999999"));
    }

    #[test]
    fn test_nth_root() {
        let root_4_42 = dec!(42).nth_root(4);
        let root_5_42 = dec!(42).nth_root(5);
        let root_42_42 = dec!(42).nth_root(42);
        let root_neg_4_42 = dec!("-42").nth_root(4);
        let root_neg_5_42 = dec!("-42").nth_root(5);
        let root_0 = dec!(42).nth_root(0);
        assert_eq!(root_4_42.unwrap(), dec!("2.545729895021830518"));
        assert_eq!(root_5_42.unwrap(), dec!("2.111785764966753912"));
        assert_eq!(root_42_42.unwrap(), dec!("1.093072057934823618"));
        assert_eq!(root_neg_4_42, None);
        assert_eq!(root_neg_5_42.unwrap(), dec!("-2.111785764966753912"));
        assert_eq!(root_0, None);
    }
}<|MERGE_RESOLUTION|>--- conflicted
+++ resolved
@@ -1,8 +1,4 @@
-<<<<<<< HEAD
-=======
-use core::ops::*;
 use num_bigint::BigInt;
->>>>>>> fbe5a297
 use num_traits::{One, Pow, ToPrimitive, Zero};
 use paste::paste;
 use sbor::rust::convert::{TryFrom, TryInto};
@@ -221,10 +217,9 @@
     }
 
     /// Cubic root of a Decimal
-    pub fn cbrt(&self) -> Self
-    {
+    pub fn cbrt(&self) -> Self {
         if self.is_zero() {
-            return Self::ZERO
+            return Self::ZERO;
         }
 
         // By reasoning in the same way as before, we realise that we need to multiply by 10^36
@@ -235,27 +230,20 @@
     }
 
     /// Nth root of a Decimal
-    pub fn nth_root(&self, n: u32) -> Option<Self>
-    {
-
-        if (self.is_negative() && n%2==0) || n==0
-        {
+    pub fn nth_root(&self, n: u32) -> Option<Self> {
+        if (self.is_negative() && n % 2 == 0) || n == 0 {
             None
-        }
-        else if n==1
-        {
+        } else if n == 1 {
             Some(self.clone())
-        }
-        else
-        {
+        } else {
             if self.is_zero() {
-                return Some(Self::ZERO)
+                return Some(Self::ZERO);
             }
 
             // By induction, we need to multiply by the (n-1)th power of 10^18.
             // To not overflow, we use BigInts
             let self_bigint = BigInt::from(self.0);
-            let correct_nb = self_bigint * BigInt::from(Decimal::one().0).pow(n-1);
+            let correct_nb = self_bigint * BigInt::from(Decimal::one().0).pow(n - 1);
             let nth_root = I256::try_from(correct_nb.nth_root(n)).unwrap();
             Some(Decimal(nth_root))
         }
@@ -1143,7 +1131,10 @@
         assert_eq!(sqrt_of_42.unwrap(), dec!("6.48074069840786023"));
         assert_eq!(sqrt_of_0.unwrap(), dec!(0));
         assert_eq!(sqrt_of_negative, None);
-        assert_eq!(sqrt_max.unwrap(), dec!("240615969168004511545033772477.625056927114980741"));
+        assert_eq!(
+            sqrt_max.unwrap(),
+            dec!("240615969168004511545033772477.625056927114980741")
+        );
     }
 
     #[test]

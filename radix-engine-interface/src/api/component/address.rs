use sbor::rust::fmt;
use sbor::rust::string::String;
use sbor::rust::vec::Vec;
use sbor::*;
use utils::{copy_u8_array, ContextualDisplay};

use crate::abi::*;
use crate::address::*;
use crate::crypto::{hash, PublicKey};
use crate::data::model::Address;
use crate::data::ScryptoCustomValueKind;
<<<<<<< HEAD
use transaction_data::*;
=======
use crate::well_known_scrypto_custom_type;
>>>>>>> 0a8c1989

/// An instance of a blueprint, which lives in the ledger state.
#[derive(Clone, Copy, PartialEq, Eq, Hash, PartialOrd, Ord)]
pub enum ComponentAddress {
    Normal([u8; 26]),
    Account([u8; 26]),
    Identity([u8; 26]),
    Clock([u8; 26]),
    EpochManager([u8; 26]),
    Validator([u8; 26]),
    EcdsaSecp256k1VirtualAccount([u8; 26]),
    EddsaEd25519VirtualAccount([u8; 26]),
    EcdsaSecp256k1VirtualIdentity([u8; 26]),
    EddsaEd25519VirtualIdentity([u8; 26]),
    AccessController([u8; 26]),
}

impl TryFrom<&[u8]> for ComponentAddress {
    type Error = AddressError;

    fn try_from(slice: &[u8]) -> Result<Self, Self::Error> {
        match slice.len() {
            27 => match EntityType::try_from(slice[0])
                .map_err(|_| AddressError::InvalidEntityTypeId(slice[0]))?
            {
                EntityType::NormalComponent => Ok(Self::Normal(copy_u8_array(&slice[1..]))),
                EntityType::AccountComponent => Ok(Self::Account(copy_u8_array(&slice[1..]))),
                EntityType::IdentityComponent => Ok(Self::Identity(copy_u8_array(&slice[1..]))),
                EntityType::Clock => Ok(Self::Clock(copy_u8_array(&slice[1..]))),
                EntityType::EpochManager => Ok(Self::EpochManager(copy_u8_array(&slice[1..]))),
                EntityType::Validator => Ok(Self::Validator(copy_u8_array(&slice[1..]))),
                EntityType::EcdsaSecp256k1VirtualAccountComponent => Ok(
                    Self::EcdsaSecp256k1VirtualAccount(copy_u8_array(&slice[1..])),
                ),
                EntityType::EddsaEd25519VirtualAccountComponent => {
                    Ok(Self::EddsaEd25519VirtualAccount(copy_u8_array(&slice[1..])))
                }
                EntityType::EddsaEd25519VirtualIdentityComponent => Ok(
                    Self::EddsaEd25519VirtualIdentity(copy_u8_array(&slice[1..])),
                ),
                EntityType::EcdsaSecp256k1VirtualIdentityComponent => Ok(
                    Self::EcdsaSecp256k1VirtualIdentity(copy_u8_array(&slice[1..])),
                ),
                EntityType::AccessControllerComponent => {
                    Ok(Self::AccessController(copy_u8_array(&slice[1..])))
                }
                EntityType::Resource | EntityType::Package => {
                    Err(AddressError::InvalidEntityTypeId(slice[0]))
                }
            },
            _ => Err(AddressError::InvalidLength(slice.len())),
        }
    }
}

impl ComponentAddress {
    pub fn raw(&self) -> [u8; 26] {
        match self {
            Self::Normal(v)
            | Self::Account(v)
            | Self::Clock(v)
            | Self::EpochManager(v)
            | Self::Validator(v)
            | Self::EcdsaSecp256k1VirtualAccount(v)
            | Self::EddsaEd25519VirtualAccount(v)
            | Self::EcdsaSecp256k1VirtualIdentity(v)
            | Self::EddsaEd25519VirtualIdentity(v)
            | Self::Identity(v)
            | Self::AccessController(v) => v.clone(),
        }
    }

    pub fn to_vec(&self) -> Vec<u8> {
        let mut buf = Vec::new();
        buf.push(EntityType::component(self).id());
        match self {
            Self::Normal(v)
            | Self::Account(v)
            | Self::Identity(v)
            | Self::Clock(v)
            | Self::EpochManager(v)
            | Self::Validator(v)
            | Self::EddsaEd25519VirtualAccount(v)
            | Self::EcdsaSecp256k1VirtualAccount(v)
            | Self::EcdsaSecp256k1VirtualIdentity(v)
            | Self::EddsaEd25519VirtualIdentity(v)
            | Self::AccessController(v) => buf.extend(v),
        }
        buf
    }

    pub fn to_hex(&self) -> String {
        hex::encode(self.to_vec())
    }

    pub fn try_from_hex(hex_str: &str) -> Result<Self, AddressError> {
        let bytes = hex::decode(hex_str).map_err(|_| AddressError::HexDecodingError)?;

        Self::try_from(bytes.as_ref())
    }

    pub fn virtual_account_from_public_key<P: Into<PublicKey> + Clone>(
        public_key: &P,
    ) -> ComponentAddress {
        match public_key.clone().into() {
            PublicKey::EcdsaSecp256k1(public_key) => {
                ComponentAddress::EcdsaSecp256k1VirtualAccount(
                    hash(public_key.to_vec()).lower_26_bytes(),
                )
            }
            PublicKey::EddsaEd25519(public_key) => ComponentAddress::EddsaEd25519VirtualAccount(
                hash(public_key.to_vec()).lower_26_bytes(),
            ),
        }
    }

    pub fn virtual_identity_from_public_key<P: Into<PublicKey> + Clone>(
        public_key: &P,
    ) -> ComponentAddress {
        match public_key.clone().into() {
            PublicKey::EcdsaSecp256k1(public_key) => {
                ComponentAddress::EcdsaSecp256k1VirtualIdentity(
                    hash(public_key.to_vec()).lower_26_bytes(),
                )
            }
            PublicKey::EddsaEd25519(public_key) => ComponentAddress::EddsaEd25519VirtualIdentity(
                hash(public_key.to_vec()).lower_26_bytes(),
            ),
        }
    }
}

<<<<<<< HEAD
//========
// binary
//========

impl Categorize<ScryptoCustomValueKind> for ComponentAddress {
    #[inline]
    fn value_kind() -> ValueKind<ScryptoCustomValueKind> {
        ValueKind::Custom(ScryptoCustomValueKind::Address)
    }
}

impl<E: Encoder<ScryptoCustomValueKind>> Encode<ScryptoCustomValueKind, E> for ComponentAddress {
    #[inline]
    fn encode_value_kind(&self, encoder: &mut E) -> Result<(), EncodeError> {
        encoder.write_value_kind(Self::value_kind())
    }

    #[inline]
    fn encode_body(&self, encoder: &mut E) -> Result<(), EncodeError> {
        Address::Component(self.clone()).encode_body(encoder)
    }
}

impl<D: Decoder<ScryptoCustomValueKind>> Decode<ScryptoCustomValueKind, D> for ComponentAddress {
    fn decode_body_with_value_kind(
        decoder: &mut D,
        value_kind: ValueKind<ScryptoCustomValueKind>,
    ) -> Result<Self, DecodeError> {
        let a = Address::decode_body_with_value_kind(decoder, value_kind)?;
        match a {
            Address::Component(x) => Ok(x),
            _ => Err(DecodeError::InvalidCustomValue),
        }
    }
}

impl scrypto_abi::LegacyDescribe for ComponentAddress {
    fn describe() -> scrypto_abi::Type {
        Type::ComponentAddress
    }
}

//===================
// binary (manifest)
//===================

impl Categorize<ManifestCustomValueKind> for ComponentAddress {
    #[inline]
    fn value_kind() -> ValueKind<ManifestCustomValueKind> {
        ValueKind::Custom(ManifestCustomValueKind::Address)
    }
}

impl<E: Encoder<ManifestCustomValueKind>> Encode<ManifestCustomValueKind, E> for ComponentAddress {
    #[inline]
    fn encode_value_kind(&self, encoder: &mut E) -> Result<(), EncodeError> {
        encoder.write_value_kind(Self::value_kind())
    }

    #[inline]
    fn encode_body(&self, encoder: &mut E) -> Result<(), EncodeError> {
        Address::Component(self.clone()).encode_body(encoder)
    }
}

impl<D: Decoder<ManifestCustomValueKind>> Decode<ManifestCustomValueKind, D> for ComponentAddress {
    fn decode_body_with_value_kind(
        decoder: &mut D,
        value_kind: ValueKind<ManifestCustomValueKind>,
    ) -> Result<Self, DecodeError> {
        let a = Address::decode_body_with_value_kind(decoder, value_kind)?;
        match a {
            Address::Component(x) => Ok(x),
            _ => Err(DecodeError::InvalidCustomValue),
        }
    }
}
=======
well_known_scrypto_custom_type!(
    ComponentAddress,
    ScryptoCustomValueKind::ComponentAddress,
    Type::ComponentAddress,
    27,
    COMPONENT_ADDRESS_ID
);
>>>>>>> 0a8c1989

//======
// text
//======

impl fmt::Debug for ComponentAddress {
    fn fmt(&self, f: &mut fmt::Formatter) -> Result<(), fmt::Error> {
        write!(f, "{}", self.display(NO_NETWORK))
    }
}

impl<'a> ContextualDisplay<AddressDisplayContext<'a>> for ComponentAddress {
    type Error = AddressError;

    fn contextual_format<F: fmt::Write>(
        &self,
        f: &mut F,
        context: &AddressDisplayContext<'a>,
    ) -> Result<(), Self::Error> {
        if let Some(encoder) = context.encoder {
            return encoder.encode_component_address_to_fmt(f, self);
        }

        // This could be made more performant by streaming the hex into the formatter
        match self {
            ComponentAddress::Normal(_) => {
                write!(f, "NormalComponent[{}]", self.to_hex())
            }
            ComponentAddress::Account(_) => {
                write!(f, "AccountComponent[{}]", self.to_hex())
            }
            ComponentAddress::Identity(_) => {
                write!(f, "IdentityComponent[{}]", self.to_hex())
            }
            ComponentAddress::Clock(_) => {
                write!(f, "ClockComponent[{}]", self.to_hex())
            }
            ComponentAddress::EpochManager(_) => {
                write!(f, "EpochManagerComponent[{}]", self.to_hex())
            }
            ComponentAddress::Validator(_) => {
                write!(f, "ValidatorComponent[{}]", self.to_hex())
            }
            ComponentAddress::EcdsaSecp256k1VirtualAccount(_) => {
                write!(
                    f,
                    "EcdsaSecp256k1VirtualAccountComponent[{}]",
                    self.to_hex()
                )
            }
            ComponentAddress::EddsaEd25519VirtualAccount(_) => {
                write!(f, "EddsaEd25519VirtualAccountComponent[{}]", self.to_hex())
            }
            ComponentAddress::AccessController(_) => {
                write!(f, "AccessControllerComponent[{}]", self.to_hex())
            }
            ComponentAddress::EcdsaSecp256k1VirtualIdentity(_) => {
                write!(
                    f,
                    "EcdsaSecp256k1VirtualIdentityComponent[{}]",
                    self.to_hex()
                )
            }
            ComponentAddress::EddsaEd25519VirtualIdentity(_) => {
                write!(f, "EddsaEd25519VirtualIdentityComponent[{}]", self.to_hex())
            }
        }
        .map_err(|err| AddressError::FormatError(err))
    }
}<|MERGE_RESOLUTION|>--- conflicted
+++ resolved
@@ -1,19 +1,15 @@
-use sbor::rust::fmt;
-use sbor::rust::string::String;
-use sbor::rust::vec::Vec;
-use sbor::*;
-use utils::{copy_u8_array, ContextualDisplay};
-
 use crate::abi::*;
 use crate::address::*;
 use crate::crypto::{hash, PublicKey};
 use crate::data::model::Address;
 use crate::data::ScryptoCustomValueKind;
-<<<<<<< HEAD
+use crate::data::*;
+use sbor::rust::fmt;
+use sbor::rust::string::String;
+use sbor::rust::vec::Vec;
+use sbor::*;
 use transaction_data::*;
-=======
-use crate::well_known_scrypto_custom_type;
->>>>>>> 0a8c1989
+use utils::{copy_u8_array, ContextualDisplay};
 
 /// An instance of a blueprint, which lives in the ledger state.
 #[derive(Clone, Copy, PartialEq, Eq, Hash, PartialOrd, Ord)]
@@ -146,7 +142,6 @@
     }
 }
 
-<<<<<<< HEAD
 //========
 // binary
 //========
@@ -183,6 +178,11 @@
     }
 }
 
+impl Describe<ScryptoCustomTypeKind<GlobalTypeId>> for ComponentAddress {
+    const TYPE_ID: GlobalTypeId =
+        GlobalTypeId::well_known(well_known_scrypto_custom_types::COMPONENT_ADDRESS_ID);
+}
+
 impl scrypto_abi::LegacyDescribe for ComponentAddress {
     fn describe() -> scrypto_abi::Type {
         Type::ComponentAddress
@@ -224,15 +224,6 @@
         }
     }
 }
-=======
-well_known_scrypto_custom_type!(
-    ComponentAddress,
-    ScryptoCustomValueKind::ComponentAddress,
-    Type::ComponentAddress,
-    27,
-    COMPONENT_ADDRESS_ID
-);
->>>>>>> 0a8c1989
 
 //======
 // text

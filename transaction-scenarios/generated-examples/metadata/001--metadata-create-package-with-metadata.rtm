--- conflicted
+++ resolved
@@ -472,23 +472,7 @@
             )
         )
     )
-<<<<<<< HEAD
-<<<<<<< HEAD
-    Blob("8e0171048047a47b4a13596434f309a52bbac134f2b24f51b227b5371b4efe4c")
-=======
-<<<<<<< HEAD
-<<<<<<< HEAD
-    Blob("8e0171048047a47b4a13596434f309a52bbac134f2b24f51b227b5371b4efe4c")
-=======
-    Blob("37ec0b71971f6e6ce9e1adb28d67214be5b4a5515344b7ced08ac4e359741ab4")
->>>>>>> develop
-=======
     Blob("4584d8fa0f453f9d569e12f3989b4adfb89750a24383a873aa1d6b0f3d2a4f3b")
->>>>>>> c9a7b62... Use Global<ConsensusManager> in genesis_helper
->>>>>>> fix-stubs
-=======
-    Blob("8e0171048047a47b4a13596434f309a52bbac134f2b24f51b227b5371b4efe4c")
->>>>>>> 354fdbeb
     Map<String, Tuple>(
         "" => Tuple(
             Enum<1u8>(

use radix_engine_interface::crypto::{sha256, EcdsaSecp256k1PublicKey, EcdsaSecp256k1Signature};
use sbor::rust::vec::Vec;
use secp256k1::{Message, PublicKey, SecretKey};

pub struct EcdsaSecp256k1PrivateKey(SecretKey);

impl EcdsaSecp256k1PrivateKey {
    pub const LENGTH: usize = 32;

    pub fn public_key(&self) -> EcdsaSecp256k1PublicKey {
        EcdsaSecp256k1PublicKey(PublicKey::from_secret_key_global(&self.0).serialize())
    }

    pub fn sign(&self, msg: &[u8]) -> EcdsaSecp256k1Signature {
        let h = sha256(sha256(msg));
        let m = Message::from_slice(&h.0).expect("Hash is always a valid message");
        let signature = secp256k1::SECP256K1.sign_ecdsa_recoverable(&m, &self.0);
        let (recovery_id, signature_data) = signature.serialize_compact();

        let mut buf = [0u8; 65];
        buf[0] = recovery_id.to_i32() as u8;
        buf[1..].copy_from_slice(&signature_data);
        EcdsaSecp256k1Signature(buf)
    }

    pub fn to_bytes(&self) -> Vec<u8> {
        self.0.secret_bytes().to_vec()
    }

    pub fn from_bytes(slice: &[u8]) -> Result<Self, ()> {
        if slice.len() != EcdsaSecp256k1PrivateKey::LENGTH {
            return Err(());
        }
        Ok(Self(SecretKey::from_slice(slice).map_err(|_| ())?))
    }

    pub fn from_u64(n: u64) -> Result<Self, ()> {
        let mut bytes = [0u8; EcdsaSecp256k1PrivateKey::LENGTH];
        (&mut bytes[EcdsaSecp256k1PrivateKey::LENGTH - 8..EcdsaSecp256k1PrivateKey::LENGTH])
            .copy_from_slice(&n.to_be_bytes());

        Ok(Self(SecretKey::from_slice(&bytes).map_err(|_| ())?))
    }
}

#[cfg(test)]
mod tests {
    use super::*;
    use crate::validation::verify_ecdsa_secp256k1;
    use radix_engine_interface::constants::ECDSA_SECP256K1_TOKEN;
    use radix_engine_interface::model::{NonFungibleAddress, NonFungibleId, NonFungibleIdType};
    use sbor::rust::str::FromStr;

    #[test]
    fn sign_and_verify() {
        let test_sk = "0000000000000000000000000000000000000000000000000000000000000001";
        let test_pk = "0279be667ef9dcbbac55a06295ce870b07029bfcdb2dce28d959f2815b16f81798";
        let test_message = "Test";
        let test_signature = "0079224ea514206706298d8d620f660828f7987068d6d02757e6f3cbbf4a51ab133395db69db1bc9b2726dd99e34efc252d8258dcb003ebaba42be349f50f7765e";
        let sk = EcdsaSecp256k1PrivateKey::from_bytes(&hex::decode(test_sk).unwrap()).unwrap();
        let pk = EcdsaSecp256k1PublicKey::from_str(test_pk).unwrap();
        let sig = EcdsaSecp256k1Signature::from_str(test_signature).unwrap();

        assert_eq!(sk.public_key(), pk);
        assert_eq!(sk.sign(test_message.as_bytes()), sig);
        assert!(verify_ecdsa_secp256k1(test_message.as_bytes(), &pk, &sig));
    }

    #[test]
    fn test_non_fungible_address_codec() {
<<<<<<< HEAD
        let expected_id = "031b84c5567b126440995d3ed5aaba0565d71e1834604819ff9c17f5e9d5dd078f";
        let expected_id_with_type_designator = format!("Bytes(\"{}\")", expected_id);
        let expected_address = "008f2eea57193578e405ed383a1399cda825c4b6a1a2bd906afc635c200721031b84c5567b126440995d3ed5aaba0565d71e1834604819ff9c17f5e9d5dd078f";
=======
        let expected_id_hex = "031b84c5567b126440995d3ed5aaba0565d71e1834604819ff9c17f5e9d5dd078f";
        let expected_address_hex = "00b91737ee8a4de59d49dad40de5560e5754466ac84cf5432ea95d5c200721031b84c5567b126440995d3ed5aaba0565d71e1834604819ff9c17f5e9d5dd078f";
>>>>>>> 021df6ac
        let private_key = EcdsaSecp256k1PrivateKey::from_bytes(&[1u8; 32]).unwrap();
        let public_key = private_key.public_key();
        let auth_address = NonFungibleAddress::new(
            ECDSA_SECP256K1_TOKEN,
            NonFungibleId::Bytes(public_key.to_vec()),
        );
        let s1 = auth_address.to_vec();
        assert_eq!(hex::encode(s1), expected_address_hex);

        let nfid = auth_address.non_fungible_id();
        assert_eq!(nfid.id_type(), NonFungibleIdType::Bytes);
        assert_eq!(nfid.to_simple_string(), expected_id_hex);
        assert!(
            matches!(nfid, NonFungibleId::Bytes(b) if *b == hex::decode(expected_id_hex).unwrap())
        );
    }
}<|MERGE_RESOLUTION|>--- conflicted
+++ resolved
@@ -68,14 +68,8 @@
 
     #[test]
     fn test_non_fungible_address_codec() {
-<<<<<<< HEAD
-        let expected_id = "031b84c5567b126440995d3ed5aaba0565d71e1834604819ff9c17f5e9d5dd078f";
-        let expected_id_with_type_designator = format!("Bytes(\"{}\")", expected_id);
-        let expected_address = "008f2eea57193578e405ed383a1399cda825c4b6a1a2bd906afc635c200721031b84c5567b126440995d3ed5aaba0565d71e1834604819ff9c17f5e9d5dd078f";
-=======
         let expected_id_hex = "031b84c5567b126440995d3ed5aaba0565d71e1834604819ff9c17f5e9d5dd078f";
-        let expected_address_hex = "00b91737ee8a4de59d49dad40de5560e5754466ac84cf5432ea95d5c200721031b84c5567b126440995d3ed5aaba0565d71e1834604819ff9c17f5e9d5dd078f";
->>>>>>> 021df6ac
+        let expected_address_hex = "008f2eea57193578e405ed383a1399cda825c4b6a1a2bd906afc635c200721031b84c5567b126440995d3ed5aaba0565d71e1834604819ff9c17f5e9d5dd078f";
         let private_key = EcdsaSecp256k1PrivateKey::from_bytes(&[1u8; 32]).unwrap();
         let public_key = private_key.public_key();
         let auth_address = NonFungibleAddress::new(

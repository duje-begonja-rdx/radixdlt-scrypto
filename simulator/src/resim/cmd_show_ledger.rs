use clap::Parser;
use colored::*;

use crate::ledger::*;
use crate::resim::*;
use crate::utils::*;

/// Show entries in the ledger state
#[derive(Parser, Debug)]
pub struct ShowLedger {}

<<<<<<< HEAD
impl ShowLedger {
    pub fn run(&self) -> Result<(), Error> {
        let ledger = FileBasedLedger::with_bootstrap(get_data_dir()?);
=======
/// Handles a `show-ledger` request.
pub fn handle_show_ledger(_matches: &ArgMatches) -> Result<(), Error> {
    let ledger = RadixEngineDB::with_bootstrap(get_data_dir()?);
>>>>>>> cc3bf622

        println!("{}:", "Packages".green().bold());
        for (last, address) in ledger.list_packages().iter().identify_last() {
            println!("{} {}", list_item_prefix(last), address,);
        }

        println!("{}:", "Components".green().bold());
        for (last, address) in ledger.list_components().iter().identify_last() {
            println!("{} {}", list_item_prefix(last), address,);
        }

        println!("{}:", "Resource Definitions".green().bold());
        for (last, address) in ledger.list_resource_defs().iter().identify_last() {
            println!("{} {}", list_item_prefix(last), address,);
        }

        Ok(())
    }
}<|MERGE_RESOLUTION|>--- conflicted
+++ resolved
@@ -9,15 +9,9 @@
 #[derive(Parser, Debug)]
 pub struct ShowLedger {}
 
-<<<<<<< HEAD
 impl ShowLedger {
     pub fn run(&self) -> Result<(), Error> {
-        let ledger = FileBasedLedger::with_bootstrap(get_data_dir()?);
-=======
-/// Handles a `show-ledger` request.
-pub fn handle_show_ledger(_matches: &ArgMatches) -> Result<(), Error> {
-    let ledger = RadixEngineDB::with_bootstrap(get_data_dir()?);
->>>>>>> cc3bf622
+        let ledger = RadixEngineDB::with_bootstrap(get_data_dir()?);
 
         println!("{}:", "Packages".green().bold());
         for (last, address) in ledger.list_packages().iter().identify_last() {

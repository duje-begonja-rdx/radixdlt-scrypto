--- conflicted
+++ resolved
@@ -50,14 +50,10 @@
             .map_err(Error::DataError)?;
 
         if let Some(package_address) = self.package_address.clone() {
-<<<<<<< HEAD
             let substate_id = SubstateId(
-                RENodeId::Package(package_address),
+                RENodeId::Package(package_address.0),
                 SubstateOffset::Package(PackageOffset::Package),
             );
-=======
-            let substate_id = SubstateId::Package(package_address.0);
->>>>>>> 94d9aa8f
 
             let mut substate_store = RadixEngineDB::with_bootstrap(get_data_dir()?);
 
@@ -76,17 +72,13 @@
 
             // Overwrite package
             // TODO: implement real package overwrite
-<<<<<<< HEAD
             substate_store.put_substate(
                 SubstateId(
-                    RENodeId::Package(package_address),
+                    RENodeId::Package(package_address.0),
                     SubstateOffset::Package(PackageOffset::Package),
                 ),
                 output_value,
             );
-=======
-            substate_store.put_substate(SubstateId::Package(package_address.0), output_value);
->>>>>>> 94d9aa8f
             writeln!(out, "Package updated!").map_err(Error::IOError)?;
         } else {
             let manifest = ManifestBuilder::new(&NetworkDefinition::simulator())

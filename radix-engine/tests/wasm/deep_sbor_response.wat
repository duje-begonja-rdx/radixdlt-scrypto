(module

  ;; Simple function that always returns `()`
  ;; Need to replace ${depth} with the depth
  (func $Test_f (param $0 i64) (result i64)
    ;; Loop starts!
    (local $i i32)
    (local $payload i32)
    (local $payload_length i32)
    (local $curr_pointer i32)

<<<<<<< HEAD
    ;; Get the pointer to paylod
    (local.set 
      $payload
      (i32.const 0)
    )

    ;; Paylod length = 2 * depth + 1
    (local.set
      $payload_length
      (i32.add
        (i32.mul
            (i32.const 2)
            (i32.const ${depth})
=======
    ;; Return length needs 2 * depth
    ;; It needs (depth-1) * 2 bytes in the middle, plus 2 bytes for the end
    (local.set
      $return_length
      (i32.add
        ;; The first byte of the return is for the prefix byte 0x92
        (i32.const 1)
        ;; We are going to encode two bytes (TUPLE_VALUE_KIND and TUPLE_LENGTH), depth times, to create a tuple "depth" deep.
        ;; The first depth - 1 tuples will have a length of 1, the last will have a length of 0
        (i32.mul
          (i32.const 2)
          (i32.const ${depth})
>>>>>>> 6bc5c7ac
        )
        (i32.const 1)
      )
    )

<<<<<<< HEAD
    ;; Set up current pointer
    (local.set
      $curr_pointer
      (i32.const 0)
    )

    ;; Write SBOR prefix
    local.get $curr_pointer
    i32.const 92
    i32.store8

    (local.set
      $curr_pointer
      (i32.add
        (local.get $payload)
        (i32.const 1)
      )
    )
=======
    ;; Get the pointer to write the response at, and store to $0 - this is the pointer we'll return at the end of the method
    (local.set $0 (call $scrypto_alloc (local.get $return_length)))

    ;; Set the $curr_pointer to where we will write out response.
    ;; We will skip the first 4 bytes from the offset, and commence writing our response there
    (local.set $curr_pointer (i32.add (local.get $0) (i32.const 4)))

    ;; PART 1: Encode our Scrypto payload prefix (0x5c) as a byte (8 bits), and advance the $curr_pointer by 1 byte
    (i32.store8 (local.get $curr_pointer) (i32.const 0x5c))
    (local.set $curr_pointer (i32.add (local.get $curr_pointer) (i32.const 1)))
>>>>>>> 6bc5c7ac

    ;; Set i = 1 - it'll get incremented to 2 before the first body of the loop
    (local.set $i (i32.const 1))
  
    ;; Now start our loop
    ;; The body of the loop runs with i = 2 up to i = depth inclusive...
    ;; So depth - 1 times in total -- and then we'll add the last depth with the unit at the end!
    (loop $loop
      ;; Add one to $i
      (local.set $i (i32.add (local.get $i) (i32.const 1)))

<<<<<<< HEAD
      ;; Write Tuple value kind, and push the pointer forward one
      local.get $curr_pointer
      i32.const 33
      i32.store8

      (local.set
        $curr_pointer
        (i32.add
          (local.get $curr_pointer)
          (i32.const 1)
        )
      )
=======
      ;; Write Tuple Type, and push the pointer forward one
      (i32.store8 (local.get $curr_pointer) (i32.const 33))
      (local.set $curr_pointer (i32.add (local.get $curr_pointer) (i32.const 1)))
>>>>>>> 6bc5c7ac

      ;; Write Tuple length of 1, and push the pointer forward one
      (i32.store8 (local.get $curr_pointer) (i32.const 1))
      (local.set $curr_pointer (i32.add (local.get $curr_pointer) (i32.const 1)))

      ;; If $i < ${depth}, branch to loop
      (i32.lt_s (local.get $i) (i32.const ${depth}))
      br_if $loop
    )

    ;; Write two little endian bytes of 0x2100 to encode () and finish off
<<<<<<< HEAD
    local.get $curr_pointer
    i32.const 0x0021
    i32.store16
    
    ;; Return slice (ptr = 0, len)
    (i64.extend_i32_s (local.get $payload_length))
=======
    (i32.store16 (local.get $curr_pointer) (i32.const 0x0021))
  
    ;; Return the buffer start in variable $0
    (local.get $0)
>>>>>>> 6bc5c7ac
  )

  (memory $0 1)
  (export "memory" (memory $0))
  (export "Test_f" (func $Test_f))
)<|MERGE_RESOLUTION|>--- conflicted
+++ resolved
@@ -5,25 +5,9 @@
   (func $Test_f (param $0 i64) (result i64)
     ;; Loop starts!
     (local $i i32)
-    (local $payload i32)
-    (local $payload_length i32)
+    (local $return_length i32)
     (local $curr_pointer i32)
 
-<<<<<<< HEAD
-    ;; Get the pointer to paylod
-    (local.set 
-      $payload
-      (i32.const 0)
-    )
-
-    ;; Paylod length = 2 * depth + 1
-    (local.set
-      $payload_length
-      (i32.add
-        (i32.mul
-            (i32.const 2)
-            (i32.const ${depth})
-=======
     ;; Return length needs 2 * depth
     ;; It needs (depth-1) * 2 bytes in the middle, plus 2 bytes for the end
     (local.set
@@ -36,43 +20,16 @@
         (i32.mul
           (i32.const 2)
           (i32.const ${depth})
->>>>>>> 6bc5c7ac
         )
-        (i32.const 1)
       )
     )
 
-<<<<<<< HEAD
-    ;; Set up current pointer
-    (local.set
-      $curr_pointer
-      (i32.const 0)
-    )
-
-    ;; Write SBOR prefix
-    local.get $curr_pointer
-    i32.const 92
-    i32.store8
-
-    (local.set
-      $curr_pointer
-      (i32.add
-        (local.get $payload)
-        (i32.const 1)
-      )
-    )
-=======
-    ;; Get the pointer to write the response at, and store to $0 - this is the pointer we'll return at the end of the method
-    (local.set $0 (call $scrypto_alloc (local.get $return_length)))
-
-    ;; Set the $curr_pointer to where we will write out response.
-    ;; We will skip the first 4 bytes from the offset, and commence writing our response there
-    (local.set $curr_pointer (i32.add (local.get $0) (i32.const 4)))
+    ;; Get the pointer to write the response at (0x0).
+    (local.set $curr_pointer (i32.const 0))
 
     ;; PART 1: Encode our Scrypto payload prefix (0x5c) as a byte (8 bits), and advance the $curr_pointer by 1 byte
     (i32.store8 (local.get $curr_pointer) (i32.const 0x5c))
     (local.set $curr_pointer (i32.add (local.get $curr_pointer) (i32.const 1)))
->>>>>>> 6bc5c7ac
 
     ;; Set i = 1 - it'll get incremented to 2 before the first body of the loop
     (local.set $i (i32.const 1))
@@ -84,24 +41,9 @@
       ;; Add one to $i
       (local.set $i (i32.add (local.get $i) (i32.const 1)))
 
-<<<<<<< HEAD
-      ;; Write Tuple value kind, and push the pointer forward one
-      local.get $curr_pointer
-      i32.const 33
-      i32.store8
-
-      (local.set
-        $curr_pointer
-        (i32.add
-          (local.get $curr_pointer)
-          (i32.const 1)
-        )
-      )
-=======
       ;; Write Tuple Type, and push the pointer forward one
       (i32.store8 (local.get $curr_pointer) (i32.const 33))
       (local.set $curr_pointer (i32.add (local.get $curr_pointer) (i32.const 1)))
->>>>>>> 6bc5c7ac
 
       ;; Write Tuple length of 1, and push the pointer forward one
       (i32.store8 (local.get $curr_pointer) (i32.const 1))
@@ -113,19 +55,10 @@
     )
 
     ;; Write two little endian bytes of 0x2100 to encode () and finish off
-<<<<<<< HEAD
-    local.get $curr_pointer
-    i32.const 0x0021
-    i32.store16
-    
-    ;; Return slice (ptr = 0, len)
-    (i64.extend_i32_s (local.get $payload_length))
-=======
     (i32.store16 (local.get $curr_pointer) (i32.const 0x0021))
   
-    ;; Return the buffer start in variable $0
-    (local.get $0)
->>>>>>> 6bc5c7ac
+    ;; Return slice (ptr = 0, len = $return_length)
+    (i64.extend_i32_s (local.get $return_length))
   )
 
   (memory $0 1)

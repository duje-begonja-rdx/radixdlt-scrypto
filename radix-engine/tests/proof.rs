--- conflicted
+++ resolved
@@ -15,13 +15,8 @@
     let package_address = test_runner.extract_and_publish_package("proof");
 
     // Act
-<<<<<<< HEAD
-    let manifest = ManifestBuilder::new(Network::LocalSimulator)
-        .lock_fee(10.into(), SYS_FAUCET_COMPONENT)
-=======
-    let manifest = ManifestBuilder::new(&NetworkDefinition::local_simulator())
-        .lock_fee(10.into(), SYSTEM_COMPONENT)
->>>>>>> b68a6c3e
+    let manifest = ManifestBuilder::new(&NetworkDefinition::local_simulator())
+        .lock_fee(10.into(), SYS_FAUCET_COMPONENT)
         .call_function_with_abi(
             package_address,
             "BucketProof",
@@ -58,13 +53,8 @@
     );
 
     // Act
-<<<<<<< HEAD
-    let manifest = ManifestBuilder::new(Network::LocalSimulator)
-        .lock_fee(10.into(), SYS_FAUCET_COMPONENT)
-=======
-    let manifest = ManifestBuilder::new(&NetworkDefinition::local_simulator())
-        .lock_fee(10.into(), SYSTEM_COMPONENT)
->>>>>>> b68a6c3e
+    let manifest = ManifestBuilder::new(&NetworkDefinition::local_simulator())
+        .lock_fee(10.into(), SYS_FAUCET_COMPONENT)
         .call_method(
             component_address,
             "create_clone_drop_vault_proof",
@@ -97,13 +87,8 @@
     );
 
     // Act
-<<<<<<< HEAD
-    let manifest = ManifestBuilder::new(Network::LocalSimulator)
-        .lock_fee(10.into(), SYS_FAUCET_COMPONENT)
-=======
-    let manifest = ManifestBuilder::new(&NetworkDefinition::local_simulator())
-        .lock_fee(10.into(), SYSTEM_COMPONENT)
->>>>>>> b68a6c3e
+    let manifest = ManifestBuilder::new(&NetworkDefinition::local_simulator())
+        .lock_fee(10.into(), SYS_FAUCET_COMPONENT)
         .call_method_with_abi(
             component_address,
             "create_clone_drop_vault_proof_by_amount",
@@ -144,13 +129,8 @@
         NonFungibleId::from_u32(3),
     ]);
     let proof_ids = BTreeSet::from([NonFungibleId::from_u32(2)]);
-<<<<<<< HEAD
-    let manifest = ManifestBuilder::new(Network::LocalSimulator)
-        .lock_fee(10.into(), SYS_FAUCET_COMPONENT)
-=======
-    let manifest = ManifestBuilder::new(&NetworkDefinition::local_simulator())
-        .lock_fee(10.into(), SYSTEM_COMPONENT)
->>>>>>> b68a6c3e
+    let manifest = ManifestBuilder::new(&NetworkDefinition::local_simulator())
+        .lock_fee(10.into(), SYS_FAUCET_COMPONENT)
         .call_method(
             component_address,
             "create_clone_drop_vault_proof_by_ids",
@@ -174,13 +154,8 @@
     let package_address = test_runner.extract_and_publish_package("proof");
 
     // Act
-<<<<<<< HEAD
-    let manifest = ManifestBuilder::new(Network::LocalSimulator)
-        .lock_fee(10.into(), SYS_FAUCET_COMPONENT)
-=======
-    let manifest = ManifestBuilder::new(&NetworkDefinition::local_simulator())
-        .lock_fee(10.into(), SYSTEM_COMPONENT)
->>>>>>> b68a6c3e
+    let manifest = ManifestBuilder::new(&NetworkDefinition::local_simulator())
+        .lock_fee(10.into(), SYS_FAUCET_COMPONENT)
         .call_function_with_abi(
             package_address,
             "BucketProof",
@@ -220,13 +195,8 @@
     );
 
     // Act
-<<<<<<< HEAD
-    let manifest = ManifestBuilder::new(Network::LocalSimulator)
-        .lock_fee(10.into(), SYS_FAUCET_COMPONENT)
-=======
-    let manifest = ManifestBuilder::new(&NetworkDefinition::local_simulator())
-        .lock_fee(10.into(), SYSTEM_COMPONENT)
->>>>>>> b68a6c3e
+    let manifest = ManifestBuilder::new(&NetworkDefinition::local_simulator())
+        .lock_fee(10.into(), SYS_FAUCET_COMPONENT)
         .call_method_with_abi(
             component_address,
             "use_vault_proof_for_auth",
@@ -253,13 +223,8 @@
     let package_address = test_runner.extract_and_publish_package("proof");
 
     // Act
-<<<<<<< HEAD
-    let manifest = ManifestBuilder::new(Network::LocalSimulator)
-        .lock_fee(10.into(), SYS_FAUCET_COMPONENT)
-=======
-    let manifest = ManifestBuilder::new(&NetworkDefinition::local_simulator())
-        .lock_fee(10.into(), SYSTEM_COMPONENT)
->>>>>>> b68a6c3e
+    let manifest = ManifestBuilder::new(&NetworkDefinition::local_simulator())
+        .lock_fee(10.into(), SYS_FAUCET_COMPONENT)
         .call_function_with_abi(
             package_address,
             "VaultProof",
@@ -287,13 +252,8 @@
     let package_address = test_runner.extract_and_publish_package("proof");
 
     // Act
-<<<<<<< HEAD
-    let manifest = ManifestBuilder::new(Network::LocalSimulator)
-        .lock_fee(10.into(), SYS_FAUCET_COMPONENT)
-=======
-    let manifest = ManifestBuilder::new(&NetworkDefinition::local_simulator())
-        .lock_fee(10.into(), SYSTEM_COMPONENT)
->>>>>>> b68a6c3e
+    let manifest = ManifestBuilder::new(&NetworkDefinition::local_simulator())
+        .lock_fee(10.into(), SYS_FAUCET_COMPONENT)
         .call_function_with_abi(
             package_address,
             "VaultProof",
@@ -326,13 +286,8 @@
     let package_address = test_runner.extract_and_publish_package("proof");
 
     // Act
-<<<<<<< HEAD
-    let manifest = ManifestBuilder::new(Network::LocalSimulator)
-        .lock_fee(10.into(), SYS_FAUCET_COMPONENT)
-=======
-    let manifest = ManifestBuilder::new(&NetworkDefinition::local_simulator())
-        .lock_fee(10.into(), SYSTEM_COMPONENT)
->>>>>>> b68a6c3e
+    let manifest = ManifestBuilder::new(&NetworkDefinition::local_simulator())
+        .lock_fee(10.into(), SYS_FAUCET_COMPONENT)
         .call_function_with_abi(
             package_address,
             "BucketProof",
@@ -373,13 +328,8 @@
     );
 
     // Act
-<<<<<<< HEAD
-    let manifest = ManifestBuilder::new(Network::LocalSimulator)
-        .lock_fee(10.into(), SYS_FAUCET_COMPONENT)
-=======
-    let manifest = ManifestBuilder::new(&NetworkDefinition::local_simulator())
-        .lock_fee(10.into(), SYSTEM_COMPONENT)
->>>>>>> b68a6c3e
+    let manifest = ManifestBuilder::new(&NetworkDefinition::local_simulator())
+        .lock_fee(10.into(), SYS_FAUCET_COMPONENT)
         .withdraw_from_account_by_amount(99.into(), resource_address, account)
         .take_from_worktop_by_amount(99.into(), resource_address, |builder, bucket_id| {
             builder.call_method(
@@ -414,13 +364,8 @@
     );
 
     // Act
-<<<<<<< HEAD
-    let manifest = ManifestBuilder::new(Network::LocalSimulator)
-        .lock_fee(10.into(), SYS_FAUCET_COMPONENT)
-=======
-    let manifest = ManifestBuilder::new(&NetworkDefinition::local_simulator())
-        .lock_fee(10.into(), SYSTEM_COMPONENT)
->>>>>>> b68a6c3e
+    let manifest = ManifestBuilder::new(&NetworkDefinition::local_simulator())
+        .lock_fee(10.into(), SYS_FAUCET_COMPONENT)
         .withdraw_from_account_by_amount(99.into(), resource_address, account)
         .take_from_worktop_by_amount(99.into(), resource_address, |builder, bucket_id| {
             builder.call_method(
@@ -454,13 +399,8 @@
     );
 
     // Act
-<<<<<<< HEAD
-    let manifest = ManifestBuilder::new(Network::LocalSimulator)
-        .lock_fee(10.into(), SYS_FAUCET_COMPONENT)
-=======
-    let manifest = ManifestBuilder::new(&NetworkDefinition::local_simulator())
-        .lock_fee(10.into(), SYSTEM_COMPONENT)
->>>>>>> b68a6c3e
+    let manifest = ManifestBuilder::new(&NetworkDefinition::local_simulator())
+        .lock_fee(10.into(), SYS_FAUCET_COMPONENT)
         .withdraw_from_account_by_ids(
             &BTreeSet::from([NonFungibleId::from_u32(2), NonFungibleId::from_u32(3)]),
             resource_address,
@@ -505,13 +445,8 @@
     );
 
     // Act
-<<<<<<< HEAD
-    let manifest = ManifestBuilder::new(Network::LocalSimulator)
-        .lock_fee(10.into(), SYS_FAUCET_COMPONENT)
-=======
-    let manifest = ManifestBuilder::new(&NetworkDefinition::local_simulator())
-        .lock_fee(10.into(), SYSTEM_COMPONENT)
->>>>>>> b68a6c3e
+    let manifest = ManifestBuilder::new(&NetworkDefinition::local_simulator())
+        .lock_fee(10.into(), SYS_FAUCET_COMPONENT)
         .call_method(
             component_address,
             "create_clone_drop_vault_proof_by_amount",
@@ -534,13 +469,8 @@
     let package_address = test_runner.extract_and_publish_package("proof");
 
     // Act
-<<<<<<< HEAD
-    let manifest = ManifestBuilder::new(Network::LocalSimulator)
-        .lock_fee(10.into(), SYS_FAUCET_COMPONENT)
-=======
-    let manifest = ManifestBuilder::new(&NetworkDefinition::local_simulator())
-        .lock_fee(10.into(), SYSTEM_COMPONENT)
->>>>>>> b68a6c3e
+    let manifest = ManifestBuilder::new(&NetworkDefinition::local_simulator())
+        .lock_fee(10.into(), SYS_FAUCET_COMPONENT)
         .create_proof_from_account_by_ids(
             &BTreeSet::from([NonFungibleId::from_u32(1), NonFungibleId::from_u32(2)]),
             resource_address,

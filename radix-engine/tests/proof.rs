#[rustfmt::skip]
pub mod test_runner;

use crate::test_runner::TestRunner;
use radix_engine::engine::RuntimeError;
use scrypto::engine::types::{TransientValueId, ValueId};
use scrypto::prelude::*;
use scrypto::to_struct;
use transaction::builder::ManifestBuilder;

#[test]
fn can_create_clone_and_drop_bucket_proof() {
    // Arrange
    let mut test_runner = TestRunner::new(true);
    let (public_key, _, account) = test_runner.new_account();
    let resource_address = test_runner.create_non_fungible_resource(account);
    let package_address = test_runner.extract_and_publish_package("proof");

    // Act
    let manifest = ManifestBuilder::new()
        .call_function_with_abi(
            package_address,
            "BucketProof",
            "create_clone_drop_bucket_proof",
            vec![format!("1,{}", resource_address), "1".to_owned()],
            Some(account),
            &test_runner.export_abi(package_address, "BucketProof"),
        )
        .unwrap()
        .call_method_with_all_resources(account, "deposit_batch")
        .build();
    let receipt = test_runner.execute_manifest(manifest, vec![public_key]);
    println!("{:?}", receipt);

    // Assert
    receipt.expect_success();
}

#[test]
fn can_create_clone_and_drop_vault_proof() {
    // Arrange
    let mut test_runner = TestRunner::new(true);
    let (public_key, _, account) = test_runner.new_account();
    let resource_address = test_runner.create_non_fungible_resource(account);
    let package_address = test_runner.extract_and_publish_package("proof");
    let component_address = test_runner.instantiate_component(
        package_address,
        "VaultProof",
        "new",
        vec![format!("1,{}", resource_address)],
        account,
        public_key,
    );

    // Act
    let manifest = ManifestBuilder::new()
        .call_method(
            component_address,
            "create_clone_drop_vault_proof",
            to_struct!(Decimal::one()),
        )
        .build();
    let receipt = test_runner.execute_manifest(manifest, vec![]);
    println!("{:?}", receipt);

    // Assert
    receipt.expect_success();
}

#[test]
fn can_create_clone_and_drop_vault_proof_by_amount() {
    // Arrange
    let mut test_runner = TestRunner::new(true);
    let (public_key, _, account) = test_runner.new_account();
    let resource_address =
        test_runner.create_fungible_resource(100.into(), DIVISIBILITY_MAXIMUM, account);
    let package_address = test_runner.extract_and_publish_package("proof");
    let component_address = test_runner.instantiate_component(
        package_address,
        "VaultProof",
        "new",
        vec![format!("3,{}", resource_address)],
        account,
        public_key,
    );

    // Act
    let manifest = ManifestBuilder::new()
        .call_method_with_abi(
            component_address,
            "create_clone_drop_vault_proof_by_amount",
            vec!["3".to_owned(), "1".to_owned()],
            None,
            &test_runner.export_abi_by_component(component_address),
        )
        .unwrap()
        .build();
    let receipt = test_runner.execute_manifest(manifest, vec![]);
    println!("{:?}", receipt);

    // Assert
    receipt.expect_success();
}

#[test]
fn can_create_clone_and_drop_vault_proof_by_ids() {
    // Arrange
    let mut test_runner = TestRunner::new(true);
    let (public_key, _, account) = test_runner.new_account();
    let resource_address = test_runner.create_non_fungible_resource(account);
    let package_address = test_runner.extract_and_publish_package("proof");
    let component_address = test_runner.instantiate_component(
        package_address,
        "VaultProof",
        "new",
        vec![format!("3,{}", resource_address)],
        account,
        public_key,
    );

    // Act
    let total_ids = BTreeSet::from([
        NonFungibleId::from_u32(1),
        NonFungibleId::from_u32(2),
        NonFungibleId::from_u32(3),
    ]);
    let proof_ids = BTreeSet::from([NonFungibleId::from_u32(2)]);
    let manifest = ManifestBuilder::new()
        .call_method(
            component_address,
            "create_clone_drop_vault_proof_by_ids",
            to_struct!(total_ids, proof_ids),
        )
        .build();
    let receipt = test_runner.execute_manifest(manifest, vec![]);

    // Assert
    receipt.expect_success();
}

#[test]
fn can_use_bucket_for_authorization() {
    // Arrange
    let mut test_runner = TestRunner::new(true);
    let (public_key, _, account) = test_runner.new_account();
    let (auth_resource_address, burnable_resource_address) =
        test_runner.create_restricted_burn_token(account);
    let package_address = test_runner.extract_and_publish_package("proof");

    // Act
    let manifest = ManifestBuilder::new()
        .call_function_with_abi(
            package_address,
            "BucketProof",
            "use_bucket_proof_for_auth",
            vec![
                format!("1,{}", auth_resource_address),
                format!("1,{}", burnable_resource_address),
            ],
            Some(account),
            &test_runner.export_abi(package_address, "BucketProof"),
        )
        .unwrap()
        .call_method_with_all_resources(account, "deposit_batch")
        .build();
    let receipt = test_runner.execute_manifest(manifest, vec![public_key]);

    // Assert
    receipt.expect_success();
}

#[test]
fn can_use_vault_for_authorization() {
    // Arrange
    let mut test_runner = TestRunner::new(true);
    let (public_key, _, account) = test_runner.new_account();
    let (auth_resource_address, burnable_resource_address) =
        test_runner.create_restricted_burn_token(account);
    let package_address = test_runner.extract_and_publish_package("proof");
    let component_address = test_runner.instantiate_component(
        package_address,
        "VaultProof",
        "new",
        vec![format!("1,{}", auth_resource_address)],
        account,
        public_key,
    );

    // Act
    let manifest = ManifestBuilder::new()
        .call_method_with_abi(
            component_address,
            "use_vault_proof_for_auth",
            vec![format!("1,{}", burnable_resource_address)],
            Some(account),
            &test_runner.export_abi_by_component(component_address),
        )
        .unwrap()
        .build();
    let receipt = test_runner.execute_manifest(manifest, vec![public_key]);

    // Assert
    receipt.expect_success();
}

#[test]
fn can_create_proof_from_account_and_pass_on() {
    // Arrange
    let mut test_runner = TestRunner::new(true);
    let (public_key, _, account) = test_runner.new_account();
    let resource_address =
        test_runner.create_fungible_resource(100.into(), DIVISIBILITY_MAXIMUM, account);
    let package_address = test_runner.extract_and_publish_package("proof");

    // Act
    let manifest = ManifestBuilder::new()
        .call_function_with_abi(
            package_address,
            "VaultProof",
            "receive_proof",
            vec![format!("1,{}", resource_address), "1".to_owned()],
            Some(account),
            &test_runner.export_abi(package_address, "VaultProof"),
        )
        .unwrap()
        .build();
    let receipt = test_runner.execute_manifest(manifest, vec![public_key]);

    // Assert
    receipt.expect_success();
}

#[test]
fn cant_move_restricted_proof() {
    // Arrange
    let mut test_runner = TestRunner::new(true);
    let (public_key, _, account) = test_runner.new_account();
    let resource_address =
        test_runner.create_fungible_resource(100.into(), DIVISIBILITY_MAXIMUM, account);
    let package_address = test_runner.extract_and_publish_package("proof");

    // Act
    let manifest = ManifestBuilder::new()
        .call_function_with_abi(
            package_address,
            "VaultProof",
            "receive_proof_and_push_to_auth_zone",
            vec![format!("1,{}", resource_address), "1".to_owned()],
            Some(account),
            &test_runner.export_abi(package_address, "VaultProof"),
        )
        .unwrap()
        .build();
    let receipt = test_runner.execute_manifest(manifest, vec![public_key]);

    // Assert
<<<<<<< HEAD
    receipt.expect_err(|e| {
        e.eq(&RuntimeError::CantMoveRestrictedProof(ValueId::Transient(
            TransientValueId::Proof(1025),
        )))
    });
}

#[test]
fn cant_move_locked_bucket() {
    // Arrange
    let mut test_runner = TestRunner::new(true);
    let (public_key, _, account) = test_runner.new_account();
    let resource_address =
        test_runner.create_fungible_resource(100.into(), DIVISIBILITY_MAXIMUM, account);
    let package_address = test_runner.extract_and_publish_package("proof");

    // Act
    let manifest = ManifestBuilder::new()
        .call_function_with_abi(
            package_address,
            "BucketProof",
            "return_bucket_while_locked",
            vec![format!("1,{}", resource_address), "1".to_owned()],
            Some(account),
            &test_runner.export_abi(package_address, "BucketProof"),
        )
        .unwrap()
        .build();
    let receipt = test_runner.execute_manifest(manifest, vec![public_key]);

    // Assert
    receipt.expect_err(|e| matches!(e, RuntimeError::CantMoveLockedBucket));
=======
    receipt.expect_err(|e| matches!(e, RuntimeError::CantMoveRestrictedProof(_)));
>>>>>>> 2dcbbb9a
}

#[test]
fn can_compose_bucket_and_vault_proof() {
    // Arrange
    let mut test_runner = TestRunner::new(true);
    let (public_key, _, account) = test_runner.new_account();
    let resource_address =
        test_runner.create_fungible_resource(100.into(), DIVISIBILITY_MAXIMUM, account);
    let package_address = test_runner.extract_and_publish_package("proof");
    let component_address = test_runner.instantiate_component(
        package_address,
        "VaultProof",
        "new",
        vec![format!("1,{}", resource_address)],
        account,
        public_key,
    );

    // Act
    let manifest = ManifestBuilder::new()
        .withdraw_from_account_by_amount(99.into(), resource_address, account)
        .take_from_worktop_by_amount(99.into(), resource_address, |builder, bucket_id| {
            builder.call_method(
                component_address,
                "compose_vault_and_bucket_proof",
                to_struct!(Bucket(bucket_id)),
            )
        })
        .build();
    let receipt = test_runner.execute_manifest(manifest, vec![public_key]);

    // Assert
    receipt.expect_success();
}

#[test]
fn can_compose_bucket_and_vault_proof_by_amount() {
    // Arrange
    let mut test_runner = TestRunner::new(true);
    let (public_key, _, account) = test_runner.new_account();
    let resource_address =
        test_runner.create_fungible_resource(100.into(), DIVISIBILITY_MAXIMUM, account);
    let package_address = test_runner.extract_and_publish_package("proof");
    let component_address = test_runner.instantiate_component(
        package_address,
        "VaultProof",
        "new",
        vec![format!("1,{}", resource_address)],
        account,
        public_key,
    );

    // Act
    let manifest = ManifestBuilder::new()
        .withdraw_from_account_by_amount(99.into(), resource_address, account)
        .take_from_worktop_by_amount(99.into(), resource_address, |builder, bucket_id| {
            builder.call_method(
                component_address,
                "compose_vault_and_bucket_proof_by_amount",
                to_struct!(Bucket(bucket_id), Decimal::from(2)),
            )
        })
        .build();
    let receipt = test_runner.execute_manifest(manifest, vec![public_key]);

    // Assert
    receipt.expect_success();
}

#[test]
fn can_compose_bucket_and_vault_proof_by_ids() {
    // Arrange
    let mut test_runner = TestRunner::new(true);
    let (public_key, _, account) = test_runner.new_account();
    let resource_address = test_runner.create_non_fungible_resource(account);
    let package_address = test_runner.extract_and_publish_package("proof");
    let component_address = test_runner.instantiate_component(
        package_address,
        "VaultProof",
        "new",
        vec![format!("1,{}", resource_address)],
        account,
        public_key,
    );

    // Act
    let manifest = ManifestBuilder::new()
        .withdraw_from_account_by_ids(
            &BTreeSet::from([NonFungibleId::from_u32(2), NonFungibleId::from_u32(3)]),
            resource_address,
            account,
        )
        .take_from_worktop_by_ids(
            &BTreeSet::from([NonFungibleId::from_u32(2), NonFungibleId::from_u32(3)]),
            resource_address,
            |builder, bucket_id| {
                builder.call_method(
                    component_address,
                    "compose_vault_and_bucket_proof_by_ids",
                    to_struct!(
                        Bucket(bucket_id),
                        BTreeSet::from([NonFungibleId::from_u32(1), NonFungibleId::from_u32(2),])
                    ),
                )
            },
        )
        .build();
    let receipt = test_runner.execute_manifest(manifest, vec![public_key]);

    // Assert
    receipt.expect_success();
}

#[test]
fn can_create_vault_proof_by_amount_from_non_fungibles() {
    // Arrange
    let mut test_runner = TestRunner::new(true);
    let (public_key, _, account) = test_runner.new_account();
    let resource_address = test_runner.create_non_fungible_resource(account);
    let package_address = test_runner.extract_and_publish_package("proof");
    let component_address = test_runner.instantiate_component(
        package_address,
        "VaultProof",
        "new",
        vec![format!("3,{}", resource_address)],
        account,
        public_key,
    );

    // Act
    let manifest = ManifestBuilder::new()
        .call_method(
            component_address,
            "create_clone_drop_vault_proof_by_amount",
            to_struct!(Decimal::from(3), Decimal::from(1)),
        )
        .build();
    let receipt = test_runner.execute_manifest(manifest, vec![]);

    // Assert
    receipt.expect_success();
}

#[test]
fn can_create_auth_zone_proof_by_amount_from_non_fungibles() {
    // Arrange
    let mut test_runner = TestRunner::new(true);
    let (public_key, _, account) = test_runner.new_account();
    let resource_address = test_runner.create_non_fungible_resource(account);
    let package_address = test_runner.extract_and_publish_package("proof");

    // Act
    let manifest = ManifestBuilder::new()
        .create_proof_from_account_by_ids(
            &BTreeSet::from([NonFungibleId::from_u32(1), NonFungibleId::from_u32(2)]),
            resource_address,
            account,
        )
        .create_proof_from_account_by_ids(
            &BTreeSet::from([NonFungibleId::from_u32(3)]),
            resource_address,
            account,
        )
        .create_proof_from_auth_zone_by_ids(
            &BTreeSet::from([NonFungibleId::from_u32(2), NonFungibleId::from_u32(3)]),
            resource_address,
            |builder, proof_id| {
                builder.call_function(
                    package_address,
                    "Receiver",
                    "assert_ids",
                    to_struct!(
                        Proof(proof_id),
                        BTreeSet::from([NonFungibleId::from_u32(2), NonFungibleId::from_u32(3)]),
                        resource_address
                    ),
                )
            },
        )
        .build();
    let receipt = test_runner.execute_manifest(manifest, vec![public_key]);

    // Assert
    receipt.expect_success();
}<|MERGE_RESOLUTION|>--- conflicted
+++ resolved
@@ -254,12 +254,7 @@
     let receipt = test_runner.execute_manifest(manifest, vec![public_key]);
 
     // Assert
-<<<<<<< HEAD
-    receipt.expect_err(|e| {
-        e.eq(&RuntimeError::CantMoveRestrictedProof(ValueId::Transient(
-            TransientValueId::Proof(1025),
-        )))
-    });
+    receipt.expect_err(|e| matches!(e, RuntimeError::CantMoveRestrictedProof(_)));
 }
 
 #[test]
@@ -287,9 +282,6 @@
 
     // Assert
     receipt.expect_err(|e| matches!(e, RuntimeError::CantMoveLockedBucket));
-=======
-    receipt.expect_err(|e| matches!(e, RuntimeError::CantMoveRestrictedProof(_)));
->>>>>>> 2dcbbb9a
 }
 
 #[test]

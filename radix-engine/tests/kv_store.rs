use radix_engine::engine::{KernelError, RuntimeError};
use radix_engine::ledger::TypedInMemorySubstateStore;
use radix_engine::types::*;
use scrypto_unit::*;
use transaction::builder::ManifestBuilder;

#[test]
fn can_insert_in_child_nodes() {
    // Arrange
    let mut store = TypedInMemorySubstateStore::with_bootstrap();
    let mut test_runner = TestRunner::new(true, &mut store);
    let package_address = test_runner.extract_and_publish_package("kv_store");

    // Act
<<<<<<< HEAD
    let manifest = ManifestBuilder::new(Network::LocalSimulator)
        .lock_fee(10.into(), SYS_FAUCET_COMPONENT)
=======
    let manifest = ManifestBuilder::new(&NetworkDefinition::local_simulator())
        .lock_fee(10.into(), SYSTEM_COMPONENT)
>>>>>>> b68a6c3e
        .call_function(package_address, "SuperKeyValueStore", "new", args!())
        .build();
    let receipt = test_runner.execute_manifest(manifest, vec![]);

    // Assert
    receipt.expect_success();
}

#[test]
fn create_mutable_key_value_store_into_map_and_referencing_before_storing() {
    // Arrange
    let mut store = TypedInMemorySubstateStore::with_bootstrap();
    let mut test_runner = TestRunner::new(true, &mut store);
    let package_address = test_runner.extract_and_publish_package("kv_store");

    // Act
<<<<<<< HEAD
    let manifest = ManifestBuilder::new(Network::LocalSimulator)
        .lock_fee(10.into(), SYS_FAUCET_COMPONENT)
=======
    let manifest = ManifestBuilder::new(&NetworkDefinition::local_simulator())
        .lock_fee(10.into(), SYSTEM_COMPONENT)
>>>>>>> b68a6c3e
        .call_function(
            package_address,
            "KeyValueStoreTest",
            "new_key_value_store_into_map_then_get",
            args!(),
        )
        .build();
    let receipt = test_runner.execute_manifest(manifest, vec![]);

    // Assert
    receipt.expect_success();
}

#[test]
fn cyclic_map_fails_execution() {
    // Arrange
    let mut store = TypedInMemorySubstateStore::with_bootstrap();
    let mut test_runner = TestRunner::new(true, &mut store);
    let package_address = test_runner.extract_and_publish_package("kv_store");

    // Act
<<<<<<< HEAD
    let manifest = ManifestBuilder::new(Network::LocalSimulator)
        .lock_fee(10.into(), SYS_FAUCET_COMPONENT)
=======
    let manifest = ManifestBuilder::new(&NetworkDefinition::local_simulator())
        .lock_fee(10.into(), SYSTEM_COMPONENT)
>>>>>>> b68a6c3e
        .call_function(package_address, "CyclicMap", "new", args!())
        .build();
    let receipt = test_runner.execute_manifest(manifest, vec![]);

    // Assert
    receipt.expect_failure(|e| {
        matches!(
            e,
            RuntimeError::KernelError(KernelError::SubstateReadSubstateNotFound(_))
        )
    });
}

#[test]
fn self_cyclic_map_fails_execution() {
    // Arrange
    let mut store = TypedInMemorySubstateStore::with_bootstrap();
    let mut test_runner = TestRunner::new(true, &mut store);
    let package_address = test_runner.extract_and_publish_package("kv_store");

    // Act
<<<<<<< HEAD
    let manifest = ManifestBuilder::new(Network::LocalSimulator)
        .lock_fee(10.into(), SYS_FAUCET_COMPONENT)
=======
    let manifest = ManifestBuilder::new(&NetworkDefinition::local_simulator())
        .lock_fee(10.into(), SYSTEM_COMPONENT)
>>>>>>> b68a6c3e
        .call_function(package_address, "CyclicMap", "new_self_cyclic", args!())
        .build();
    let receipt = test_runner.execute_manifest(manifest, vec![]);

    // Assert
    receipt.expect_failure(|e| {
        matches!(
            e,
            RuntimeError::KernelError(KernelError::SubstateReadSubstateNotFound(..))
        )
    });
}

#[test]
fn cannot_remove_key_value_stores() {
    // Arrange
    let mut store = TypedInMemorySubstateStore::with_bootstrap();
    let mut test_runner = TestRunner::new(true, &mut store);
    let package_address = test_runner.extract_and_publish_package("kv_store");
<<<<<<< HEAD
    let manifest = ManifestBuilder::new(Network::LocalSimulator)
        .lock_fee(10.into(), SYS_FAUCET_COMPONENT)
=======
    let manifest = ManifestBuilder::new(&NetworkDefinition::local_simulator())
        .lock_fee(10.into(), SYSTEM_COMPONENT)
>>>>>>> b68a6c3e
        .call_function(
            package_address,
            "KeyValueStoreTest",
            "new_key_value_store_into_vector",
            args!(),
        )
        .build();
    let receipt = test_runner.execute_manifest(manifest, vec![]);
    let component_address = receipt
        .expect_commit()
        .entity_changes
        .new_component_addresses[0];

    // Act
<<<<<<< HEAD
    let manifest = ManifestBuilder::new(Network::LocalSimulator)
        .lock_fee(10.into(), SYS_FAUCET_COMPONENT)
=======
    let manifest = ManifestBuilder::new(&NetworkDefinition::local_simulator())
        .lock_fee(10.into(), SYSTEM_COMPONENT)
>>>>>>> b68a6c3e
        .call_method(component_address, "clear_vector", args!())
        .build();
    let receipt = test_runner.execute_manifest(manifest, vec![]);

    // Assert
    receipt.expect_failure(|e| {
        matches!(
            e,
            RuntimeError::KernelError(KernelError::StoredNodeRemoved(_))
        )
    });
}

#[test]
fn cannot_overwrite_key_value_stores() {
    // Arrange
    let mut store = TypedInMemorySubstateStore::with_bootstrap();
    let mut test_runner = TestRunner::new(true, &mut store);
    let package_address = test_runner.extract_and_publish_package("kv_store");
<<<<<<< HEAD
    let manifest = ManifestBuilder::new(Network::LocalSimulator)
        .lock_fee(10.into(), SYS_FAUCET_COMPONENT)
=======
    let manifest = ManifestBuilder::new(&NetworkDefinition::local_simulator())
        .lock_fee(10.into(), SYSTEM_COMPONENT)
>>>>>>> b68a6c3e
        .call_function(
            package_address,
            "KeyValueStoreTest",
            "new_key_value_store_into_key_value_store",
            args!(),
        )
        .build();
    let receipt = test_runner.execute_manifest(manifest, vec![]);
    let component_address = receipt
        .expect_commit()
        .entity_changes
        .new_component_addresses[0];

    // Act
<<<<<<< HEAD
    let manifest = ManifestBuilder::new(Network::LocalSimulator)
        .lock_fee(10.into(), SYS_FAUCET_COMPONENT)
=======
    let manifest = ManifestBuilder::new(&NetworkDefinition::local_simulator())
        .lock_fee(10.into(), SYSTEM_COMPONENT)
>>>>>>> b68a6c3e
        .call_method(component_address, "overwrite_key_value_store", args!())
        .build();
    let receipt = test_runner.execute_manifest(manifest, vec![]);

    // Assert
    receipt.expect_failure(|e| {
        matches!(
            e,
            RuntimeError::KernelError(KernelError::StoredNodeRemoved(_))
        )
    });
}

#[test]
fn create_key_value_store_and_get() {
    // Arrange
    let mut store = TypedInMemorySubstateStore::with_bootstrap();
    let mut test_runner = TestRunner::new(true, &mut store);
    let package_address = test_runner.extract_and_publish_package("kv_store");

    // Act
<<<<<<< HEAD
    let manifest = ManifestBuilder::new(Network::LocalSimulator)
        .lock_fee(10.into(), SYS_FAUCET_COMPONENT)
=======
    let manifest = ManifestBuilder::new(&NetworkDefinition::local_simulator())
        .lock_fee(10.into(), SYSTEM_COMPONENT)
>>>>>>> b68a6c3e
        .call_function(
            package_address,
            "KeyValueStoreTest",
            "new_key_value_store_with_get",
            args!(),
        )
        .build();
    let receipt = test_runner.execute_manifest(manifest, vec![]);

    // Assert
    receipt.expect_success();
}

#[test]
fn create_key_value_store_and_put() {
    // Arrange
    let mut store = TypedInMemorySubstateStore::with_bootstrap();
    let mut test_runner = TestRunner::new(true, &mut store);
    let package_address = test_runner.extract_and_publish_package("kv_store");

    // Act
<<<<<<< HEAD
    let manifest = ManifestBuilder::new(Network::LocalSimulator)
        .lock_fee(10.into(), SYS_FAUCET_COMPONENT)
=======
    let manifest = ManifestBuilder::new(&NetworkDefinition::local_simulator())
        .lock_fee(10.into(), SYSTEM_COMPONENT)
>>>>>>> b68a6c3e
        .call_function(
            package_address,
            "KeyValueStoreTest",
            "new_key_value_store_with_put",
            args!(),
        )
        .build();
    let receipt = test_runner.execute_manifest(manifest, vec![]);

    // Assert
    receipt.expect_success();
}

#[test]
fn can_reference_in_memory_vault() {
    // Arrange
    let mut store = TypedInMemorySubstateStore::with_bootstrap();
    let mut test_runner = TestRunner::new(true, &mut store);
    let package_address = test_runner.extract_and_publish_package("kv_store");

    // Act
<<<<<<< HEAD
    let manifest = ManifestBuilder::new(Network::LocalSimulator)
        .lock_fee(10.into(), SYS_FAUCET_COMPONENT)
=======
    let manifest = ManifestBuilder::new(&NetworkDefinition::local_simulator())
        .lock_fee(10.into(), SYSTEM_COMPONENT)
>>>>>>> b68a6c3e
        .call_function(
            package_address,
            "Precommitted",
            "can_reference_precommitted_vault",
            args!(),
        )
        .build();
    let receipt = test_runner.execute_manifest(manifest, vec![]);

    // Assert
    receipt.expect_success();
}

#[test]
fn can_reference_deep_in_memory_value() {
    // Arrange
    let mut store = TypedInMemorySubstateStore::with_bootstrap();
    let mut test_runner = TestRunner::new(true, &mut store);
    let package_address = test_runner.extract_and_publish_package("kv_store");

    // Act
<<<<<<< HEAD
    let manifest = ManifestBuilder::new(Network::LocalSimulator)
        .lock_fee(10.into(), SYS_FAUCET_COMPONENT)
=======
    let manifest = ManifestBuilder::new(&NetworkDefinition::local_simulator())
        .lock_fee(10.into(), SYSTEM_COMPONENT)
>>>>>>> b68a6c3e
        .call_function(
            package_address,
            "Precommitted",
            "can_reference_deep_precommitted_value",
            args!(),
        )
        .build();
    let receipt = test_runner.execute_manifest(manifest, vec![]);

    // Assert
    receipt.expect_success();
}

#[test]
fn can_reference_deep_in_memory_vault() {
    // Arrange
    let mut store = TypedInMemorySubstateStore::with_bootstrap();
    let mut test_runner = TestRunner::new(true, &mut store);
    let package_address = test_runner.extract_and_publish_package("kv_store");

    // Act
<<<<<<< HEAD
    let manifest = ManifestBuilder::new(Network::LocalSimulator)
        .lock_fee(10.into(), SYS_FAUCET_COMPONENT)
=======
    let manifest = ManifestBuilder::new(&NetworkDefinition::local_simulator())
        .lock_fee(10.into(), SYSTEM_COMPONENT)
>>>>>>> b68a6c3e
        .call_function(
            package_address,
            "Precommitted",
            "can_reference_deep_precommitted_vault",
            args!(),
        )
        .build();
    let receipt = test_runner.execute_manifest(manifest, vec![]);

    // Assert
    receipt.expect_success();
}

#[test]
fn cannot_directly_reference_inserted_vault() {
    // Arrange
    let mut store = TypedInMemorySubstateStore::with_bootstrap();
    let mut test_runner = TestRunner::new(true, &mut store);
    let package_address = test_runner.extract_and_publish_package("kv_store");

    // Act
<<<<<<< HEAD
    let manifest = ManifestBuilder::new(Network::LocalSimulator)
        .lock_fee(10.into(), SYS_FAUCET_COMPONENT)
=======
    let manifest = ManifestBuilder::new(&NetworkDefinition::local_simulator())
        .lock_fee(10.into(), SYSTEM_COMPONENT)
>>>>>>> b68a6c3e
        .call_function(
            package_address,
            "RefCheck",
            "cannot_directly_reference_inserted_vault",
            args!(),
        )
        .build();
    let receipt = test_runner.execute_manifest(manifest, vec![]);

    // Assert
    receipt.expect_failure(|e| {
        matches!(
            e,
            RuntimeError::KernelError(KernelError::InvokeMethodInvalidReceiver(RENodeId::Vault(_)))
        )
    });
}

#[test]
fn cannot_directly_reference_vault_after_container_moved() {
    // Arrange
    let mut store = TypedInMemorySubstateStore::with_bootstrap();
    let mut test_runner = TestRunner::new(true, &mut store);
    let package_address = test_runner.extract_and_publish_package("kv_store");

    // Act
<<<<<<< HEAD
    let manifest = ManifestBuilder::new(Network::LocalSimulator)
        .lock_fee(10.into(), SYS_FAUCET_COMPONENT)
=======
    let manifest = ManifestBuilder::new(&NetworkDefinition::local_simulator())
        .lock_fee(10.into(), SYSTEM_COMPONENT)
>>>>>>> b68a6c3e
        .call_function(
            package_address,
            "RefCheck",
            "cannot_directly_reference_vault_after_container_moved",
            args!(),
        )
        .build();
    let receipt = test_runner.execute_manifest(manifest, vec![]);

    // Assert
    receipt.expect_failure(|e| {
        matches!(
            e,
            RuntimeError::KernelError(KernelError::InvokeMethodInvalidReceiver(RENodeId::Vault(_)))
        )
    });
}

#[test]
fn cannot_directly_reference_vault_after_container_stored() {
    // Arrange
    let mut store = TypedInMemorySubstateStore::with_bootstrap();
    let mut test_runner = TestRunner::new(true, &mut store);
    let package_address = test_runner.extract_and_publish_package("kv_store");

    // Act
<<<<<<< HEAD
    let manifest = ManifestBuilder::new(Network::LocalSimulator)
        .lock_fee(10.into(), SYS_FAUCET_COMPONENT)
=======
    let manifest = ManifestBuilder::new(&NetworkDefinition::local_simulator())
        .lock_fee(10.into(), SYSTEM_COMPONENT)
>>>>>>> b68a6c3e
        .call_function(
            package_address,
            "RefCheck",
            "cannot_directly_reference_vault_after_container_stored",
            args!(),
        )
        .build();
    let receipt = test_runner.execute_manifest(manifest, vec![]);

    // Assert
    receipt.expect_failure(|e| {
        matches!(
            e,
            RuntimeError::KernelError(KernelError::InvokeMethodInvalidReceiver(RENodeId::Vault(_)))
        )
    });
}

#[test]
fn multiple_reads_should_work() {
    // Arrange
    let mut store = TypedInMemorySubstateStore::with_bootstrap();
    let mut test_runner = TestRunner::new(true, &mut store);
    let package_address = test_runner.extract_and_publish_package("kv_store");

    // Act
<<<<<<< HEAD
    let manifest = ManifestBuilder::new(Network::LocalSimulator)
        .lock_fee(10.into(), SYS_FAUCET_COMPONENT)
=======
    let manifest = ManifestBuilder::new(&NetworkDefinition::local_simulator())
        .lock_fee(10.into(), SYSTEM_COMPONENT)
>>>>>>> b68a6c3e
        .call_function(package_address, "MultipleReads", "multiple_reads", args!())
        .build();
    let receipt = test_runner.execute_manifest(manifest, vec![]);

    // Assert
    receipt.expect_success();
}<|MERGE_RESOLUTION|>--- conflicted
+++ resolved
@@ -12,13 +12,8 @@
     let package_address = test_runner.extract_and_publish_package("kv_store");
 
     // Act
-<<<<<<< HEAD
-    let manifest = ManifestBuilder::new(Network::LocalSimulator)
-        .lock_fee(10.into(), SYS_FAUCET_COMPONENT)
-=======
-    let manifest = ManifestBuilder::new(&NetworkDefinition::local_simulator())
-        .lock_fee(10.into(), SYSTEM_COMPONENT)
->>>>>>> b68a6c3e
+    let manifest = ManifestBuilder::new(&NetworkDefinition::local_simulator())
+        .lock_fee(10.into(), SYS_FAUCET_COMPONENT)
         .call_function(package_address, "SuperKeyValueStore", "new", args!())
         .build();
     let receipt = test_runner.execute_manifest(manifest, vec![]);
@@ -35,13 +30,8 @@
     let package_address = test_runner.extract_and_publish_package("kv_store");
 
     // Act
-<<<<<<< HEAD
-    let manifest = ManifestBuilder::new(Network::LocalSimulator)
-        .lock_fee(10.into(), SYS_FAUCET_COMPONENT)
-=======
-    let manifest = ManifestBuilder::new(&NetworkDefinition::local_simulator())
-        .lock_fee(10.into(), SYSTEM_COMPONENT)
->>>>>>> b68a6c3e
+    let manifest = ManifestBuilder::new(&NetworkDefinition::local_simulator())
+        .lock_fee(10.into(), SYS_FAUCET_COMPONENT)
         .call_function(
             package_address,
             "KeyValueStoreTest",
@@ -63,13 +53,8 @@
     let package_address = test_runner.extract_and_publish_package("kv_store");
 
     // Act
-<<<<<<< HEAD
-    let manifest = ManifestBuilder::new(Network::LocalSimulator)
-        .lock_fee(10.into(), SYS_FAUCET_COMPONENT)
-=======
-    let manifest = ManifestBuilder::new(&NetworkDefinition::local_simulator())
-        .lock_fee(10.into(), SYSTEM_COMPONENT)
->>>>>>> b68a6c3e
+    let manifest = ManifestBuilder::new(&NetworkDefinition::local_simulator())
+        .lock_fee(10.into(), SYS_FAUCET_COMPONENT)
         .call_function(package_address, "CyclicMap", "new", args!())
         .build();
     let receipt = test_runner.execute_manifest(manifest, vec![]);
@@ -91,13 +76,8 @@
     let package_address = test_runner.extract_and_publish_package("kv_store");
 
     // Act
-<<<<<<< HEAD
-    let manifest = ManifestBuilder::new(Network::LocalSimulator)
-        .lock_fee(10.into(), SYS_FAUCET_COMPONENT)
-=======
-    let manifest = ManifestBuilder::new(&NetworkDefinition::local_simulator())
-        .lock_fee(10.into(), SYSTEM_COMPONENT)
->>>>>>> b68a6c3e
+    let manifest = ManifestBuilder::new(&NetworkDefinition::local_simulator())
+        .lock_fee(10.into(), SYS_FAUCET_COMPONENT)
         .call_function(package_address, "CyclicMap", "new_self_cyclic", args!())
         .build();
     let receipt = test_runner.execute_manifest(manifest, vec![]);
@@ -117,13 +97,8 @@
     let mut store = TypedInMemorySubstateStore::with_bootstrap();
     let mut test_runner = TestRunner::new(true, &mut store);
     let package_address = test_runner.extract_and_publish_package("kv_store");
-<<<<<<< HEAD
-    let manifest = ManifestBuilder::new(Network::LocalSimulator)
-        .lock_fee(10.into(), SYS_FAUCET_COMPONENT)
-=======
-    let manifest = ManifestBuilder::new(&NetworkDefinition::local_simulator())
-        .lock_fee(10.into(), SYSTEM_COMPONENT)
->>>>>>> b68a6c3e
+    let manifest = ManifestBuilder::new(&NetworkDefinition::local_simulator())
+        .lock_fee(10.into(), SYS_FAUCET_COMPONENT)
         .call_function(
             package_address,
             "KeyValueStoreTest",
@@ -138,13 +113,8 @@
         .new_component_addresses[0];
 
     // Act
-<<<<<<< HEAD
-    let manifest = ManifestBuilder::new(Network::LocalSimulator)
-        .lock_fee(10.into(), SYS_FAUCET_COMPONENT)
-=======
-    let manifest = ManifestBuilder::new(&NetworkDefinition::local_simulator())
-        .lock_fee(10.into(), SYSTEM_COMPONENT)
->>>>>>> b68a6c3e
+    let manifest = ManifestBuilder::new(&NetworkDefinition::local_simulator())
+        .lock_fee(10.into(), SYS_FAUCET_COMPONENT)
         .call_method(component_address, "clear_vector", args!())
         .build();
     let receipt = test_runner.execute_manifest(manifest, vec![]);
@@ -164,13 +134,8 @@
     let mut store = TypedInMemorySubstateStore::with_bootstrap();
     let mut test_runner = TestRunner::new(true, &mut store);
     let package_address = test_runner.extract_and_publish_package("kv_store");
-<<<<<<< HEAD
-    let manifest = ManifestBuilder::new(Network::LocalSimulator)
-        .lock_fee(10.into(), SYS_FAUCET_COMPONENT)
-=======
-    let manifest = ManifestBuilder::new(&NetworkDefinition::local_simulator())
-        .lock_fee(10.into(), SYSTEM_COMPONENT)
->>>>>>> b68a6c3e
+    let manifest = ManifestBuilder::new(&NetworkDefinition::local_simulator())
+        .lock_fee(10.into(), SYS_FAUCET_COMPONENT)
         .call_function(
             package_address,
             "KeyValueStoreTest",
@@ -185,13 +150,8 @@
         .new_component_addresses[0];
 
     // Act
-<<<<<<< HEAD
-    let manifest = ManifestBuilder::new(Network::LocalSimulator)
-        .lock_fee(10.into(), SYS_FAUCET_COMPONENT)
-=======
-    let manifest = ManifestBuilder::new(&NetworkDefinition::local_simulator())
-        .lock_fee(10.into(), SYSTEM_COMPONENT)
->>>>>>> b68a6c3e
+    let manifest = ManifestBuilder::new(&NetworkDefinition::local_simulator())
+        .lock_fee(10.into(), SYS_FAUCET_COMPONENT)
         .call_method(component_address, "overwrite_key_value_store", args!())
         .build();
     let receipt = test_runner.execute_manifest(manifest, vec![]);
@@ -213,13 +173,8 @@
     let package_address = test_runner.extract_and_publish_package("kv_store");
 
     // Act
-<<<<<<< HEAD
-    let manifest = ManifestBuilder::new(Network::LocalSimulator)
-        .lock_fee(10.into(), SYS_FAUCET_COMPONENT)
-=======
-    let manifest = ManifestBuilder::new(&NetworkDefinition::local_simulator())
-        .lock_fee(10.into(), SYSTEM_COMPONENT)
->>>>>>> b68a6c3e
+    let manifest = ManifestBuilder::new(&NetworkDefinition::local_simulator())
+        .lock_fee(10.into(), SYS_FAUCET_COMPONENT)
         .call_function(
             package_address,
             "KeyValueStoreTest",
@@ -241,13 +196,8 @@
     let package_address = test_runner.extract_and_publish_package("kv_store");
 
     // Act
-<<<<<<< HEAD
-    let manifest = ManifestBuilder::new(Network::LocalSimulator)
-        .lock_fee(10.into(), SYS_FAUCET_COMPONENT)
-=======
-    let manifest = ManifestBuilder::new(&NetworkDefinition::local_simulator())
-        .lock_fee(10.into(), SYSTEM_COMPONENT)
->>>>>>> b68a6c3e
+    let manifest = ManifestBuilder::new(&NetworkDefinition::local_simulator())
+        .lock_fee(10.into(), SYS_FAUCET_COMPONENT)
         .call_function(
             package_address,
             "KeyValueStoreTest",
@@ -269,13 +219,8 @@
     let package_address = test_runner.extract_and_publish_package("kv_store");
 
     // Act
-<<<<<<< HEAD
-    let manifest = ManifestBuilder::new(Network::LocalSimulator)
-        .lock_fee(10.into(), SYS_FAUCET_COMPONENT)
-=======
-    let manifest = ManifestBuilder::new(&NetworkDefinition::local_simulator())
-        .lock_fee(10.into(), SYSTEM_COMPONENT)
->>>>>>> b68a6c3e
+    let manifest = ManifestBuilder::new(&NetworkDefinition::local_simulator())
+        .lock_fee(10.into(), SYS_FAUCET_COMPONENT)
         .call_function(
             package_address,
             "Precommitted",
@@ -297,13 +242,8 @@
     let package_address = test_runner.extract_and_publish_package("kv_store");
 
     // Act
-<<<<<<< HEAD
-    let manifest = ManifestBuilder::new(Network::LocalSimulator)
-        .lock_fee(10.into(), SYS_FAUCET_COMPONENT)
-=======
-    let manifest = ManifestBuilder::new(&NetworkDefinition::local_simulator())
-        .lock_fee(10.into(), SYSTEM_COMPONENT)
->>>>>>> b68a6c3e
+    let manifest = ManifestBuilder::new(&NetworkDefinition::local_simulator())
+        .lock_fee(10.into(), SYS_FAUCET_COMPONENT)
         .call_function(
             package_address,
             "Precommitted",
@@ -325,13 +265,8 @@
     let package_address = test_runner.extract_and_publish_package("kv_store");
 
     // Act
-<<<<<<< HEAD
-    let manifest = ManifestBuilder::new(Network::LocalSimulator)
-        .lock_fee(10.into(), SYS_FAUCET_COMPONENT)
-=======
-    let manifest = ManifestBuilder::new(&NetworkDefinition::local_simulator())
-        .lock_fee(10.into(), SYSTEM_COMPONENT)
->>>>>>> b68a6c3e
+    let manifest = ManifestBuilder::new(&NetworkDefinition::local_simulator())
+        .lock_fee(10.into(), SYS_FAUCET_COMPONENT)
         .call_function(
             package_address,
             "Precommitted",
@@ -353,13 +288,8 @@
     let package_address = test_runner.extract_and_publish_package("kv_store");
 
     // Act
-<<<<<<< HEAD
-    let manifest = ManifestBuilder::new(Network::LocalSimulator)
-        .lock_fee(10.into(), SYS_FAUCET_COMPONENT)
-=======
-    let manifest = ManifestBuilder::new(&NetworkDefinition::local_simulator())
-        .lock_fee(10.into(), SYSTEM_COMPONENT)
->>>>>>> b68a6c3e
+    let manifest = ManifestBuilder::new(&NetworkDefinition::local_simulator())
+        .lock_fee(10.into(), SYS_FAUCET_COMPONENT)
         .call_function(
             package_address,
             "RefCheck",
@@ -386,13 +316,8 @@
     let package_address = test_runner.extract_and_publish_package("kv_store");
 
     // Act
-<<<<<<< HEAD
-    let manifest = ManifestBuilder::new(Network::LocalSimulator)
-        .lock_fee(10.into(), SYS_FAUCET_COMPONENT)
-=======
-    let manifest = ManifestBuilder::new(&NetworkDefinition::local_simulator())
-        .lock_fee(10.into(), SYSTEM_COMPONENT)
->>>>>>> b68a6c3e
+    let manifest = ManifestBuilder::new(&NetworkDefinition::local_simulator())
+        .lock_fee(10.into(), SYS_FAUCET_COMPONENT)
         .call_function(
             package_address,
             "RefCheck",
@@ -419,13 +344,8 @@
     let package_address = test_runner.extract_and_publish_package("kv_store");
 
     // Act
-<<<<<<< HEAD
-    let manifest = ManifestBuilder::new(Network::LocalSimulator)
-        .lock_fee(10.into(), SYS_FAUCET_COMPONENT)
-=======
-    let manifest = ManifestBuilder::new(&NetworkDefinition::local_simulator())
-        .lock_fee(10.into(), SYSTEM_COMPONENT)
->>>>>>> b68a6c3e
+    let manifest = ManifestBuilder::new(&NetworkDefinition::local_simulator())
+        .lock_fee(10.into(), SYS_FAUCET_COMPONENT)
         .call_function(
             package_address,
             "RefCheck",
@@ -452,13 +372,8 @@
     let package_address = test_runner.extract_and_publish_package("kv_store");
 
     // Act
-<<<<<<< HEAD
-    let manifest = ManifestBuilder::new(Network::LocalSimulator)
-        .lock_fee(10.into(), SYS_FAUCET_COMPONENT)
-=======
-    let manifest = ManifestBuilder::new(&NetworkDefinition::local_simulator())
-        .lock_fee(10.into(), SYSTEM_COMPONENT)
->>>>>>> b68a6c3e
+    let manifest = ManifestBuilder::new(&NetworkDefinition::local_simulator())
+        .lock_fee(10.into(), SYS_FAUCET_COMPONENT)
         .call_function(package_address, "MultipleReads", "multiple_reads", args!())
         .build();
     let receipt = test_runner.execute_manifest(manifest, vec![]);

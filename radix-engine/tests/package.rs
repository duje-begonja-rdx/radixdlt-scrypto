--- conflicted
+++ resolved
@@ -48,19 +48,10 @@
     let package = test_runner.publish_package("package");
 
     // Act
-<<<<<<< HEAD
-    let transaction = test_runner
-        .new_transaction_builder()
+    let manifest = ManifestBuilder::new()
         .call_function(package, "LargeReturnSize", "something", to_struct!())
-        .build(test_runner.get_nonce([]))
-        .sign([]);
-    let receipt = test_runner.validate_and_execute(&transaction);
-=======
-    let manifest = ManifestBuilder::new()
-        .call_function(package, "LargeReturnSize", call_data!(something()))
         .build();
     let receipt = test_runner.execute_manifest(manifest, vec![]);
->>>>>>> 0dba6fd9
 
     // Assert
     let error = receipt.result.expect_err("Should be an error.");
@@ -77,19 +68,10 @@
     let package = test_runner.publish_package("package");
 
     // Act
-<<<<<<< HEAD
-    let transaction = test_runner
-        .new_transaction_builder()
+    let manifest = ManifestBuilder::new()
         .call_function(package, "MaxReturnSize", "something", to_struct!())
-        .build(test_runner.get_nonce([]))
-        .sign([]);
-    let receipt = test_runner.validate_and_execute(&transaction);
-=======
-    let manifest = ManifestBuilder::new()
-        .call_function(package, "MaxReturnSize", call_data!(something()))
         .build();
     let receipt = test_runner.execute_manifest(manifest, vec![]);
->>>>>>> 0dba6fd9
 
     // Assert
     let error = receipt.result.expect_err("Should be an error.");
@@ -106,20 +88,11 @@
     let package = test_runner.publish_package("package");
 
     // Act
-<<<<<<< HEAD
-    let transaction = test_runner
-        .new_transaction_builder()
+    let manifest = ManifestBuilder::new()
         .call_function(package, "ZeroReturnSize", "something", to_struct!())
-        .build(test_runner.get_nonce([]))
-        .sign([]);
-    let receipt = test_runner.validate_and_execute(&transaction);
-=======
-    let manifest = ManifestBuilder::new()
-        .call_function(package, "ZeroReturnSize", call_data!(something()))
         .build();
 
     let receipt = test_runner.execute_manifest(manifest, vec![]);
->>>>>>> 0dba6fd9
 
     // Assert
     let error = receipt.result.expect_err("Should be an error.");

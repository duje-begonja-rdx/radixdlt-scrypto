use crate::blueprints::resource::*;
use crate::track::interface::NodeSubstates;
use crate::types::*;
use radix_engine_interface::blueprints::resource::{
    LiquidFungibleResource, LiquidNonFungibleResource, LockedFungibleResource,
    LockedNonFungibleResource,
};

pub struct Heap {
    nodes: NonIterMap<NodeId, NodeSubstates>,
}

#[derive(Debug, Clone, PartialEq, Eq, ScryptoSbor)]
pub enum HeapRemoveModuleError {
    NodeNotFound(NodeId),
    ModuleNotFound(PartitionNumber),
}

#[derive(Debug, Clone, PartialEq, Eq, ScryptoSbor)]
pub enum HeapRemoveNodeError {
    NodeNotFound(NodeId),
}

impl Heap {
    pub fn new() -> Self {
        Self {
            nodes: NonIterMap::new(),
        }
    }

    /// Checks if the given node is in this heap.
    pub fn contains_node(&self, node_id: &NodeId) -> bool {
        self.nodes.contains_key(node_id)
    }

    pub fn remove_module(
        &mut self,
        node_id: &NodeId,
        partition_number: PartitionNumber,
    ) -> Result<BTreeMap<SubstateKey, IndexedScryptoValue>, HeapRemoveModuleError> {
        if let Some(modules) = self.nodes.get_mut(node_id).map(|node| &mut node.substates) {
            let module = modules
                .remove(&partition_number)
                .ok_or(HeapRemoveModuleError::ModuleNotFound(partition_number))?;
            Ok(module)
        } else {
            Err(HeapRemoveModuleError::NodeNotFound(node_id.clone()))
        }
    }

<<<<<<< HEAD
=======
    pub fn get_substate_or_default<F: FnOnce() -> Option<IndexedScryptoValue>>(
        &mut self,
        node_id: &NodeId,
        partition_num: PartitionNumber,
        substate_key: &SubstateKey,
        virtualize: F,
    ) -> Result<&IndexedScryptoValue, HeapOpenSubstateError> {
        let entry = self
            .nodes
            .entry(*node_id)
            .or_insert(NodeSubstates::default())
            .substates
            .entry(partition_num)
            .or_insert(BTreeMap::new())
            .entry(substate_key.clone());
        if let Entry::Vacant(e) = entry {
            if let Some(value) = virtualize() {
                e.insert(value);
            } else {
                return Err(HeapOpenSubstateError::SubstateNotFound(
                    *node_id,
                    partition_num,
                    substate_key.clone(),
                ));
            }
        }

        let value = self
            .get_substate(node_id, partition_num, substate_key)
            .unwrap();

        Ok(value)
    }

>>>>>>> e741ef3e
    /// Reads a substate
    pub fn get_substate(
        &self,
        node_id: &NodeId,
        partition_num: PartitionNumber,
        substate_key: &SubstateKey,
    ) -> Option<&IndexedScryptoValue> {
        self.nodes
            .get(node_id)
            .and_then(|node| node.substates.get(&partition_num))
            .and_then(|module_substates| module_substates.get(substate_key))
    }

    /// Inserts or overwrites a substate
    pub fn set_substate(
        &mut self,
        node_id: NodeId,
        partition_num: PartitionNumber,
        substate_key: SubstateKey,
        substate_value: IndexedScryptoValue,
    ) {
        self.nodes
            .entry(node_id)
            .or_insert_with(|| NodeSubstates::default())
            .substates
            .entry(partition_num)
            .or_default()
            .insert(substate_key, substate_value);
    }

    pub fn remove_substate(
        &mut self,
        node_id: &NodeId,
        partition_num: PartitionNumber,
        substate_key: &SubstateKey,
    ) -> Option<IndexedScryptoValue> {
        self.nodes
            .get_mut(node_id)
            .and_then(|n| n.substates.get_mut(&partition_num))
            .and_then(|s| s.remove(substate_key))
    }

    /// Scans the keys of a node's partition. On an non-existing node/partition, this
    /// will return an empty vector
    pub fn scan_keys(
        &mut self,
        node_id: &NodeId,
        partition_num: PartitionNumber,
        count: u32,
    ) -> Vec<SubstateKey> {
        let node_substates = self
            .nodes
            .get_mut(node_id)
            .and_then(|n| n.substates.get_mut(&partition_num));
        if let Some(substates) = node_substates {
            let substates: Vec<SubstateKey> = substates
                .iter()
                .map(|(key, _value)| key.clone())
                .take(count.try_into().unwrap())
                .collect();

            substates
        } else {
            vec![]
        }
    }

    /// Drains the substates from a node's partition. On an non-existing node/partition, this
    /// will return an empty vector
    pub fn drain_substates(
        &mut self,
        node_id: &NodeId,
        partition_num: PartitionNumber,
        count: u32,
    ) -> Vec<(SubstateKey, IndexedScryptoValue)> {
        let node_substates = self
            .nodes
            .get_mut(node_id)
            .and_then(|n| n.substates.get_mut(&partition_num));
        if let Some(substates) = node_substates {
            let keys: Vec<SubstateKey> = substates
                .iter()
                .map(|(key, _)| key.clone())
                .take(count.try_into().unwrap())
                .collect();

            let mut items = Vec::new();

            for key in keys {
                let value = substates.remove(&key).unwrap();
                items.push((key, value));
            }

            items
        } else {
            vec![]
        }
    }

    /// Inserts a new node to heap.
    pub fn create_node(&mut self, node_id: NodeId, substates: NodeSubstates) {
        self.nodes.insert(node_id, substates);
    }

    /// Removes node.
    pub fn remove_node(&mut self, node_id: &NodeId) -> Result<NodeSubstates, HeapRemoveNodeError> {
        match self.nodes.remove(node_id) {
            Some(heap_node) => Ok(heap_node.substates),
            None => Err(HeapRemoveNodeError::NodeNotFound(node_id.clone())),
        }
    }
}

#[derive(Debug)]
pub struct DroppedFungibleBucket {
    pub liquid: LiquidFungibleResource,
    pub locked: LockedFungibleResource,
}

#[derive(Debug)]
pub struct DroppedNonFungibleBucket {
    pub liquid: LiquidNonFungibleResource,
    pub locked: LockedNonFungibleResource,
}

impl Into<DroppedFungibleBucket> for Vec<Vec<u8>> {
    fn into(self) -> DroppedFungibleBucket {
        let liquid: LiquidFungibleResource =
            scrypto_decode(&self[FungibleBucketField::Liquid as usize]).unwrap();
        let locked: LockedFungibleResource =
            scrypto_decode(&self[FungibleBucketField::Locked as usize]).unwrap();

        DroppedFungibleBucket { liquid, locked }
    }
}

impl Into<DroppedNonFungibleBucket> for Vec<Vec<u8>> {
    fn into(self) -> DroppedNonFungibleBucket {
        let liquid: LiquidNonFungibleResource =
            scrypto_decode(&self[NonFungibleBucketField::Liquid as usize]).unwrap();
        let locked: LockedNonFungibleResource =
            scrypto_decode(&self[NonFungibleBucketField::Locked as usize]).unwrap();

        DroppedNonFungibleBucket { liquid, locked }
    }
}

pub struct DroppedFungibleProof {
    pub moveable: ProofMoveableSubstate,
    pub fungible_proof: FungibleProofSubstate,
}

pub struct DroppedNonFungibleProof {
    pub moveable: ProofMoveableSubstate,
    pub non_fungible_proof: NonFungibleProofSubstate,
}

impl Into<DroppedFungibleProof> for Vec<Vec<u8>> {
    fn into(self) -> DroppedFungibleProof {
        let moveable: ProofMoveableSubstate =
            scrypto_decode(&self[FungibleProofField::Moveable as usize]).unwrap();
        let fungible_proof: FungibleProofSubstate =
            scrypto_decode(&self[FungibleProofField::ProofRefs as usize]).unwrap();

        DroppedFungibleProof {
            moveable,
            fungible_proof,
        }
    }
}

impl Into<DroppedNonFungibleProof> for Vec<Vec<u8>> {
    fn into(self) -> DroppedNonFungibleProof {
        let moveable: ProofMoveableSubstate =
            scrypto_decode(&self[FungibleProofField::Moveable as usize]).unwrap();
        let non_fungible_proof: NonFungibleProofSubstate =
            scrypto_decode(&self[FungibleProofField::ProofRefs as usize]).unwrap();

        DroppedNonFungibleProof {
            moveable,
            non_fungible_proof,
        }
    }
}<|MERGE_RESOLUTION|>--- conflicted
+++ resolved
@@ -38,7 +38,7 @@
         node_id: &NodeId,
         partition_number: PartitionNumber,
     ) -> Result<BTreeMap<SubstateKey, IndexedScryptoValue>, HeapRemoveModuleError> {
-        if let Some(modules) = self.nodes.get_mut(node_id).map(|node| &mut node.substates) {
+        if let Some(modules) = self.nodes.get_mut(node_id) {
             let module = modules
                 .remove(&partition_number)
                 .ok_or(HeapRemoveModuleError::ModuleNotFound(partition_number))?;
@@ -48,43 +48,6 @@
         }
     }
 
-<<<<<<< HEAD
-=======
-    pub fn get_substate_or_default<F: FnOnce() -> Option<IndexedScryptoValue>>(
-        &mut self,
-        node_id: &NodeId,
-        partition_num: PartitionNumber,
-        substate_key: &SubstateKey,
-        virtualize: F,
-    ) -> Result<&IndexedScryptoValue, HeapOpenSubstateError> {
-        let entry = self
-            .nodes
-            .entry(*node_id)
-            .or_insert(NodeSubstates::default())
-            .substates
-            .entry(partition_num)
-            .or_insert(BTreeMap::new())
-            .entry(substate_key.clone());
-        if let Entry::Vacant(e) = entry {
-            if let Some(value) = virtualize() {
-                e.insert(value);
-            } else {
-                return Err(HeapOpenSubstateError::SubstateNotFound(
-                    *node_id,
-                    partition_num,
-                    substate_key.clone(),
-                ));
-            }
-        }
-
-        let value = self
-            .get_substate(node_id, partition_num, substate_key)
-            .unwrap();
-
-        Ok(value)
-    }
-
->>>>>>> e741ef3e
     /// Reads a substate
     pub fn get_substate(
         &self,
@@ -94,7 +57,7 @@
     ) -> Option<&IndexedScryptoValue> {
         self.nodes
             .get(node_id)
-            .and_then(|node| node.substates.get(&partition_num))
+            .and_then(|node| node.get(&partition_num))
             .and_then(|module_substates| module_substates.get(substate_key))
     }
 
@@ -109,7 +72,6 @@
         self.nodes
             .entry(node_id)
             .or_insert_with(|| NodeSubstates::default())
-            .substates
             .entry(partition_num)
             .or_default()
             .insert(substate_key, substate_value);
@@ -123,7 +85,7 @@
     ) -> Option<IndexedScryptoValue> {
         self.nodes
             .get_mut(node_id)
-            .and_then(|n| n.substates.get_mut(&partition_num))
+            .and_then(|n| n.get_mut(&partition_num))
             .and_then(|s| s.remove(substate_key))
     }
 
@@ -138,7 +100,7 @@
         let node_substates = self
             .nodes
             .get_mut(node_id)
-            .and_then(|n| n.substates.get_mut(&partition_num));
+            .and_then(|n| n.get_mut(&partition_num));
         if let Some(substates) = node_substates {
             let substates: Vec<SubstateKey> = substates
                 .iter()
@@ -163,7 +125,7 @@
         let node_substates = self
             .nodes
             .get_mut(node_id)
-            .and_then(|n| n.substates.get_mut(&partition_num));
+            .and_then(|n| n.get_mut(&partition_num));
         if let Some(substates) = node_substates {
             let keys: Vec<SubstateKey> = substates
                 .iter()
@@ -192,7 +154,7 @@
     /// Removes node.
     pub fn remove_node(&mut self, node_id: &NodeId) -> Result<NodeSubstates, HeapRemoveNodeError> {
         match self.nodes.remove(node_id) {
-            Some(heap_node) => Ok(heap_node.substates),
+            Some(heap_node) => Ok(heap_node),
             None => Err(HeapRemoveNodeError::NodeNotFound(node_id.clone())),
         }
     }

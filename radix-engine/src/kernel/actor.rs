--- conflicted
+++ resolved
@@ -28,7 +28,6 @@
 }
 
 impl Actor {
-<<<<<<< HEAD
     pub fn is_barrier(&self) -> bool {
         match self {
             Actor::Method(MethodActor { object_info, .. }) => object_info.global,
@@ -38,10 +37,7 @@
         }
     }
 
-    pub fn fn_identifier(&self) -> (Blueprint, FnIdent) {
-=======
     pub fn fn_identifier(&self) -> FnIdentifier {
->>>>>>> 89ca75a6
         match self {
             Actor::Root => panic!("Should never be called"),
             Actor::Method(MethodActor {

use crate::blueprints::transaction_processor::TransactionProcessorError;
use crate::errors::*;
use crate::ledger::*;
use crate::state_manager::StateDiff;
use crate::system::kernel_modules::costing::FinalizingFeeReserve;
use crate::system::kernel_modules::costing::{CostingError, FeeReserveError};
use crate::system::kernel_modules::costing::{FeeSummary, SystemLoanFeeReserve};
use crate::system::node_modules::type_info::TypeInfoSubstate;
use crate::system::node_substates::{
    PersistedSubstate, RuntimeSubstate, SubstateRef, SubstateRefMut,
};
use crate::transaction::BalanceChange;
use crate::transaction::RejectResult;
use crate::transaction::StateUpdateSummary;
use crate::transaction::TransactionOutcome;
use crate::transaction::TransactionResult;
use crate::transaction::{AbortReason, AbortResult, CommitResult};
use crate::types::*;
use radix_engine_interface::api::substate_api::LockFlags;
use radix_engine_interface::api::types::Level;
use radix_engine_interface::api::types::*;
use radix_engine_interface::blueprints::resource::LiquidFungibleResource;
use radix_engine_interface::blueprints::resource::VAULT_BLUEPRINT;
use radix_engine_interface::blueprints::transaction_processor::InstructionOutput;
use radix_engine_interface::crypto::hash;
use sbor::rust::collections::*;

<<<<<<< HEAD
use super::event::TrackedEvent;
use resources_tracker_macro::trace_resources;

=======
>>>>>>> 43690429
#[derive(Debug, Copy, Clone, PartialEq, Eq, Sbor)]
pub enum LockState {
    Read(usize),
    Write,
}

impl LockState {
    pub fn no_lock() -> Self {
        Self::Read(0)
    }
}

#[derive(Debug)]
pub enum ExistingMetaState {
    Loaded,
    Updated(Option<PersistedSubstate>),
}

#[derive(Debug)]
pub enum SubstateMetaState {
    New,
    Existing {
        old_version: u32,
        state: ExistingMetaState,
    },
}

#[derive(Debug)]
pub struct LoadedSubstate {
    substate: RuntimeSubstate,
    lock_state: LockState,
    metastate: SubstateMetaState,
}

/// Transaction-wide states and side effects
pub struct Track<'s> {
    substate_store: &'s dyn ReadableSubstateStore,
    loaded_substates: IndexMap<SubstateId, LoadedSubstate>,
}

#[derive(Debug, Clone, PartialEq, Eq, ScryptoSbor)]
pub enum TrackError {
    NotFound(SubstateId),
    SubstateLocked(SubstateId, LockState),
    LockUnmodifiedBaseOnNewSubstate(SubstateId),
    LockUnmodifiedBaseOnOnUpdatedSubstate(SubstateId),
    InternalRefNotAllowed,
}

pub struct PreExecutionError {
    pub fee_summary: FeeSummary,
    pub error: FeeReserveError,
}

impl<'s> Track<'s> {
    pub fn new(substate_store: &'s dyn ReadableSubstateStore) -> Self {
        Self {
            substate_store,
            loaded_substates: index_map_new(),
        }
    }

    /// Returns a copy of the substate associated with the given address, if exists
    fn load_substate(&mut self, substate_id: &SubstateId) -> Option<OutputValue> {
        self.substate_store.get_substate(substate_id)
    }

    pub fn acquire_lock(
        &mut self,
        substate_id: SubstateId,
        flags: LockFlags,
    ) -> Result<(), TrackError> {
        // Load the substate from state track
        if !self.loaded_substates.contains_key(&substate_id) {
            let maybe_substate = self.load_substate(&substate_id);
            if let Some(output) = maybe_substate {
                self.loaded_substates.insert(
                    substate_id.clone(),
                    LoadedSubstate {
                        substate: output.substate.to_runtime(),
                        lock_state: LockState::no_lock(),
                        metastate: SubstateMetaState::Existing {
                            old_version: output.version,
                            state: ExistingMetaState::Loaded,
                        },
                    },
                );
            } else {
                return Err(TrackError::NotFound(substate_id));
            }
        }

        let loaded_substate = self
            .loaded_substates
            .get_mut(&substate_id)
            .expect("Existence checked upfront");

        if flags.contains(LockFlags::UNMODIFIED_BASE) {
            match loaded_substate.metastate {
                SubstateMetaState::New => {
                    return Err(TrackError::LockUnmodifiedBaseOnNewSubstate(substate_id))
                }
                SubstateMetaState::Existing {
                    state: ExistingMetaState::Updated(..),
                    ..
                } => {
                    return Err(TrackError::LockUnmodifiedBaseOnOnUpdatedSubstate(
                        substate_id,
                    ))
                }
                SubstateMetaState::Existing {
                    state: ExistingMetaState::Loaded,
                    ..
                } => {}
            }
        }

        match loaded_substate.lock_state {
            LockState::Read(n) => {
                if flags.contains(LockFlags::MUTABLE) {
                    if n != 0 {
                        return Err(TrackError::SubstateLocked(
                            substate_id,
                            loaded_substate.lock_state,
                        ));
                    }
                    loaded_substate.lock_state = LockState::Write;
                } else {
                    loaded_substate.lock_state = LockState::Read(n + 1);
                }
            }
            LockState::Write => {
                return Err(TrackError::SubstateLocked(
                    substate_id,
                    loaded_substate.lock_state,
                ));
            }
        }

        Ok(())
    }

    pub fn release_lock(
        &mut self,
        substate_id: SubstateId,
        force_write: bool,
    ) -> Result<(), TrackError> {
        let loaded_substate = self
            .loaded_substates
            .get_mut(&substate_id)
            .expect("Attempted to release lock on never borrowed substate");

        match loaded_substate.lock_state {
            LockState::Read(n) => loaded_substate.lock_state = LockState::Read(n - 1),
            LockState::Write => {
                if loaded_substate
                    .substate
                    .to_ref()
                    .references_and_owned_nodes()
                    .0
                    .iter()
                    .any(|x| !matches!(x, RENodeId::GlobalObject(_)))
                {
                    return Err(TrackError::InternalRefNotAllowed);
                }

                loaded_substate.lock_state = LockState::no_lock();

                if force_write {
                    let persisted_substate = loaded_substate.substate.clone_to_persisted();
                    match &mut loaded_substate.metastate {
                        SubstateMetaState::Existing { state, .. } => {
                            *state = ExistingMetaState::Updated(Some(persisted_substate));
                        }
                        SubstateMetaState::New => {
                            panic!("Unexpected");
                        }
                    }
                } else {
                    match &mut loaded_substate.metastate {
                        SubstateMetaState::New => {}
                        SubstateMetaState::Existing { state, .. } => match state {
                            ExistingMetaState::Loaded => *state = ExistingMetaState::Updated(None),
                            ExistingMetaState::Updated(..) => {}
                        },
                    }
                }
            }
        }

        Ok(())
    }

    pub fn get_substate(
        &mut self,
        node_id: &RENodeId,
        module_id: NodeModuleId,
        offset: &SubstateOffset,
    ) -> SubstateRef {
        let runtime_substate = match (node_id, offset) {
            (_, SubstateOffset::KeyValueStore(KeyValueStoreOffset::Entry(..))) => {
                self.read_key_value(node_id, module_id, offset)
            }
            _ => {
                let substate_id = SubstateId(node_id.clone(), module_id, offset.clone());
                &self
                    .loaded_substates
                    .get(&substate_id)
                    .unwrap_or_else(|| panic!("Substate {:?} was never locked", substate_id))
                    .substate
            }
        };
        runtime_substate.to_ref()
    }

    pub fn get_substate_mut(
        &mut self,
        node_id: &RENodeId,
        module_id: NodeModuleId,
        offset: &SubstateOffset,
    ) -> SubstateRefMut {
        let runtime_substate = match (node_id, module_id, offset) {
            (_, _, SubstateOffset::KeyValueStore(KeyValueStoreOffset::Entry(..))) => {
                self.read_key_value_mut(node_id, module_id, offset)
            }
            _ => {
                let substate_id = SubstateId(node_id.clone(), module_id, offset.clone());
                &mut self
                    .loaded_substates
                    .get_mut(&substate_id)
                    .unwrap_or_else(|| panic!("Substate {:?} was never locked", substate_id))
                    .substate
            }
        };
        runtime_substate.to_ref_mut()
    }

<<<<<<< HEAD
    #[trace_resources]
    pub fn insert_substate(&mut self, substate_id: SubstateId, substate: RuntimeSubstate) {
=======
    pub fn insert_substate(
        &mut self,
        substate_id: SubstateId,
        substate: RuntimeSubstate,
    ) -> Result<(), TrackError> {
>>>>>>> 43690429
        assert!(!self.loaded_substates.contains_key(&substate_id));

        if substate
            .to_ref()
            .references_and_owned_nodes()
            .0
            .iter()
            .any(|x| !matches!(x, RENodeId::GlobalObject(_)))
        {
            return Err(TrackError::InternalRefNotAllowed);
        }

        self.loaded_substates.insert(
            substate_id,
            LoadedSubstate {
                substate,
                lock_state: LockState::no_lock(),
                metastate: SubstateMetaState::New,
            },
        );

        Ok(())
    }

    /// Returns the value of a key value pair
    fn read_key_value(
        &mut self,
        node_id: &RENodeId,
        module_id: NodeModuleId,
        offset: &SubstateOffset,
    ) -> &RuntimeSubstate {
        match (node_id, offset) {
            (_, SubstateOffset::KeyValueStore(KeyValueStoreOffset::Entry(..))) => {
                let substate_id = SubstateId(node_id.clone(), module_id, offset.clone());
                if !self.loaded_substates.contains_key(&substate_id) {
                    let output = self.load_substate(&substate_id);
                    let (substate, version) = output
                        .map(|o| (o.substate.to_runtime(), o.version))
                        .unwrap_or((RuntimeSubstate::KeyValueStoreEntry(Option::None), 0));

                    self.loaded_substates.insert(
                        substate_id.clone(),
                        LoadedSubstate {
                            substate,
                            lock_state: LockState::no_lock(),
                            metastate: SubstateMetaState::Existing {
                                old_version: version,
                                state: ExistingMetaState::Loaded,
                            },
                        },
                    );
                }

                &self.loaded_substates.get(&substate_id).unwrap().substate
            }
            _ => panic!("Invalid keyed value"),
        }
    }

    fn read_key_value_mut(
        &mut self,
        node_id: &RENodeId,
        module_id: NodeModuleId,
        offset: &SubstateOffset,
    ) -> &mut RuntimeSubstate {
        match (node_id, offset) {
            (_, SubstateOffset::KeyValueStore(KeyValueStoreOffset::Entry(..))) => {
                let substate_id = SubstateId(node_id.clone(), module_id, offset.clone());
                if !self.loaded_substates.contains_key(&substate_id) {
                    let output = self.load_substate(&substate_id);
                    let (substate, version) = output
                        .map(|o| (o.substate.to_runtime(), o.version))
                        .unwrap_or((RuntimeSubstate::KeyValueStoreEntry(Option::None), 0));

                    self.loaded_substates.insert(
                        substate_id.clone(),
                        LoadedSubstate {
                            substate,
                            lock_state: LockState::no_lock(),
                            metastate: SubstateMetaState::Existing {
                                old_version: version,
                                state: ExistingMetaState::Loaded,
                            },
                        },
                    );
                }

                &mut self
                    .loaded_substates
                    .get_mut(&substate_id)
                    .unwrap()
                    .substate
            }
            _ => panic!("Invalid keyed value"),
        }
    }

    pub fn finalize(
        mut self,
        mut invoke_result: Result<Vec<InstructionOutput>, RuntimeError>,
        mut fee_reserve: SystemLoanFeeReserve,
        application_events: Vec<(EventTypeIdentifier, Vec<u8>)>,
        application_logs: Vec<(Level, String)>,
    ) -> TransactionResult {
        // A `SuccessButFeeLoanNotRepaid` error is issued if a transaction finishes before
        // the SYSTEM_LOAN_AMOUNT is reached (which trigger a repay event) and even though
        // enough fee has been locked.
        //
        // Do another `repay` try during finalization to remedy it.
        if let Err(err) = fee_reserve.repay_all() {
            if invoke_result.is_ok() {
                invoke_result = Err(RuntimeError::ModuleError(ModuleError::CostingError(
                    CostingError::FeeReserveError(err),
                )));
            }
        }

        match determine_result_type(invoke_result, fee_reserve.fully_repaid()) {
            TransactionResultType::Commit(invoke_result) => {
                let is_success = invoke_result.is_ok();

                // Commit/rollback royalty
                if is_success {
                    for (_, (recipient_vault_id, amount)) in fee_reserve.royalty_cost() {
                        let node_id = RENodeId::Object(recipient_vault_id);
                        let module_id = NodeModuleId::SELF;
                        let offset = SubstateOffset::Vault(VaultOffset::LiquidFungible);
                        self.acquire_lock(
                            SubstateId(node_id, module_id, offset.clone()),
                            LockFlags::MUTABLE,
                        )
                        .unwrap();
                        let substate: &mut LiquidFungibleResource =
                            self.get_substate_mut(&node_id, module_id, &offset).into();
                        substate.put(LiquidFungibleResource::new(amount)).unwrap();
                        self.release_lock(SubstateId(node_id, module_id, offset.clone()), false)
                            .unwrap();
                    }
                } else {
                    fee_reserve.revert_royalty();
                }

                // Keep/rollback events
                let application_events = if is_success {
                    application_events
                } else {
                    Vec::new()
                };

                // Keep logs always, for better debuggability
                let application_logs = application_logs;

                let finalizing_track = FinalizingTrack {
                    substate_store: self.substate_store,
                    loaded_substates: self.loaded_substates.into_iter().collect(),
                };
                TransactionResult::Commit(finalizing_track.calculate_commit_result(
                    invoke_result,
                    application_events,
                    application_logs,
                    fee_reserve,
                ))
            }
            TransactionResultType::Reject(rejection_error) => {
                TransactionResult::Reject(RejectResult {
                    error: rejection_error,
                })
            }
            TransactionResultType::Abort(abort_reason) => TransactionResult::Abort(AbortResult {
                reason: abort_reason,
            }),
        }
    }
}

pub enum TransactionResultType {
    Commit(Result<Vec<InstructionOutput>, RuntimeError>),
    Reject(RejectionError),
    Abort(AbortReason),
}

fn determine_result_type(
    invoke_result: Result<Vec<InstructionOutput>, RuntimeError>,
    is_loan_fully_repaid: bool,
) -> TransactionResultType {
    // First - check for required rejections from explicit invoke result errors
    match &invoke_result {
        Err(RuntimeError::ApplicationError(ApplicationError::TransactionProcessorError(err))) => {
            match err {
                TransactionProcessorError::TransactionEpochNotYetValid {
                    valid_from,
                    current_epoch,
                } => {
                    return TransactionResultType::Reject(
                        RejectionError::TransactionEpochNotYetValid {
                            valid_from: *valid_from,
                            current_epoch: *current_epoch,
                        },
                    )
                }
                TransactionProcessorError::TransactionEpochNoLongerValid {
                    valid_until,
                    current_epoch,
                } => {
                    return TransactionResultType::Reject(
                        RejectionError::TransactionEpochNoLongerValid {
                            valid_until: *valid_until,
                            current_epoch: *current_epoch,
                        },
                    )
                }
                _ => {}
            }
        }
        Err(err) => {
            if let Some(abort_reason) = err.abortion() {
                return TransactionResultType::Abort(abort_reason.clone());
            }
        }
        _ => {}
    }

    // Check for errors before loan is repaid - in which case, we also reject
    if !is_loan_fully_repaid {
        return match invoke_result {
            Ok(..) => TransactionResultType::Reject(RejectionError::SuccessButFeeLoanNotRepaid),
            Err(error) => {
                TransactionResultType::Reject(RejectionError::ErrorBeforeFeeLoanRepaid(error))
            }
        };
    }

    return TransactionResultType::Commit(invoke_result);
}

/// This is just used when finalizing track into a commit
struct FinalizingTrack<'s> {
    substate_store: &'s dyn ReadableSubstateStore,
    loaded_substates: IndexMap<SubstateId, LoadedSubstate>,
}

impl<'s> FinalizingTrack<'s> {
    fn calculate_commit_result(
        self,
        invoke_result: Result<Vec<InstructionOutput>, RuntimeError>,
        application_events: Vec<(EventTypeIdentifier, Vec<u8>)>,
        application_logs: Vec<(Level, String)>,
        fee_reserve: SystemLoanFeeReserve,
    ) -> CommitResult {
        let is_success = invoke_result.is_ok();

        // Calculate the substates for persistence
        let mut state_updates = index_map_new();
        if is_success {
            for (id, loaded) in self.loaded_substates {
                let old_version = match &loaded.metastate {
                    SubstateMetaState::New => None,
                    SubstateMetaState::Existing { old_version, .. } => Some(*old_version),
                };
                state_updates.insert(id, (loaded.substate.to_persisted(), old_version));
            }
        } else {
            for (id, loaded) in self.loaded_substates {
                match loaded.metastate {
                    SubstateMetaState::Existing {
                        old_version,
                        state: ExistingMetaState::Updated(Some(force_persist)),
                    } => {
                        state_updates.insert(id, (force_persist, Some(old_version)));
                    }
                    _ => {}
                }
            }
        };

        // Finalize fee payments
        let fee_summary = fee_reserve.finalize();
        let mut fee_payments: IndexMap<ObjectId, Decimal> = index_map_new();
        let mut required = fee_summary.total_execution_cost_xrd
            + fee_summary.total_royalty_cost_xrd
            - fee_summary.total_bad_debt_xrd;
        for (vault_id, mut locked, contingent) in fee_summary.locked_fees.iter().cloned().rev() {
            let amount = if contingent {
                if is_success {
                    Decimal::min(locked.amount(), required)
                } else {
                    Decimal::zero()
                }
            } else {
                Decimal::min(locked.amount(), required)
            };

            // Take fees
            locked.take_by_amount(amount).unwrap();
            required -= amount;

            // Refund overpayment
            let substate_id = SubstateId(
                RENodeId::Object(vault_id),
                NodeModuleId::SELF,
                SubstateOffset::Vault(VaultOffset::LiquidFungible),
            );

            // Update substate
            let (substate, _) = state_updates.get_mut(&substate_id).unwrap();
            substate.vault_liquid_fungible_mut().put(locked).unwrap();

            // Record final payments
            *fee_payments.entry(vault_id).or_default() += amount;
        }

        // TODO: update XRD total supply or disable it
        // TODO: pay tips to the lead validator

        let state_update_summary = Self::summarize_update(self.substate_store, &state_updates);
        let state_updates = Self::generate_diff(self.substate_store, state_updates);

        CommitResult {
            state_updates,
            state_update_summary,
            outcome: match invoke_result {
                Ok(output) => TransactionOutcome::Success(output),
                Err(error) => TransactionOutcome::Failure(error),
            },
            fee_summary,
            fee_payments,

            application_events,
            application_logs,
        }
    }

    pub fn summarize_update(
        substate_store: &dyn ReadableSubstateStore,
        state_updates: &IndexMap<SubstateId, (PersistedSubstate, Option<u32>)>,
    ) -> StateUpdateSummary {
        let mut new_packages = index_set_new();
        let mut new_components = index_set_new();
        let mut new_resources = index_set_new();
        for (k, v) in state_updates {
            if v.1.is_none() {
                match k.0 {
                    RENodeId::GlobalObject(Address::Package(address)) => {
                        new_packages.insert(address);
                    }
                    RENodeId::GlobalObject(Address::Component(address)) => {
                        new_components.insert(address);
                    }
                    RENodeId::GlobalObject(Address::Resource(address)) => {
                        new_resources.insert(address);
                    }
                    _ => {}
                }
            }
        }

        let (balance_changes, direct_vault_updates) =
            BalanceChangeAccounting::new(substate_store, &state_updates).run();

        StateUpdateSummary {
            new_packages: new_packages.into_iter().collect(),
            new_components: new_components.into_iter().collect(),
            new_resources: new_resources.into_iter().collect(),
            balance_changes,
            direct_vault_updates,
        }
    }

    pub fn generate_diff(
        substate_store: &dyn ReadableSubstateStore,
        state_updates: IndexMap<SubstateId, (PersistedSubstate, Option<u32>)>,
    ) -> StateDiff {
        let mut diff = StateDiff::new();

        for (substate_id, (substate, ..)) in state_updates {
            let next_version = if let Some(existing_output_id) =
                Self::get_substate_output_id(substate_store, &substate_id)
            {
                let next_version = existing_output_id.version + 1;
                diff.down_substates.insert(existing_output_id);
                next_version
            } else {
                0
            };
            let output_value = OutputValue {
                substate,
                version: next_version,
            };
            diff.up_substates.insert(substate_id.clone(), output_value);
        }

        diff
    }

    fn get_substate_output_id(
        substate_store: &dyn ReadableSubstateStore,
        substate_id: &SubstateId,
    ) -> Option<OutputId> {
        substate_store.get_substate(&substate_id).map(|s| OutputId {
            substate_id: substate_id.clone(),
            substate_hash: hash(
                scrypto_encode(&s.substate).expect("Saved substate couldn't be re-encoded"),
            ),
            version: s.version,
        })
    }
}

/// Note that the implementation below assumes that substate owned objects can not be
/// detached. If this changes, we will have to account for objects that are removed
/// from a substate.
pub struct BalanceChangeAccounting<'a, 'b> {
    substate_store: &'a dyn ReadableSubstateStore,
    indexed_state_updates: IndexMap<
        RENodeId,
        IndexMap<NodeModuleId, IndexMap<SubstateOffset, &'b (PersistedSubstate, Option<u32>)>>,
    >,
}

impl<'a, 'b> BalanceChangeAccounting<'a, 'b> {
    pub fn new(
        substate_store: &'a dyn ReadableSubstateStore,
        state_updates: &'b IndexMap<SubstateId, (PersistedSubstate, Option<u32>)>,
    ) -> Self {
        let mut indexed_state_updates: IndexMap<
            RENodeId,
            IndexMap<NodeModuleId, IndexMap<SubstateOffset, &'b (PersistedSubstate, Option<u32>)>>,
        > = index_map_new();
        for (SubstateId(node_id, module_id, offset), v) in state_updates {
            indexed_state_updates
                .entry(*node_id)
                .or_default()
                .entry(*module_id)
                .or_default()
                .insert(offset.clone(), v);
        }

        Self {
            substate_store,
            indexed_state_updates,
        }
    }

    pub fn run(
        &self,
    ) -> (
        IndexMap<Address, IndexMap<ResourceAddress, BalanceChange>>,
        IndexMap<ObjectId, IndexMap<ResourceAddress, BalanceChange>>,
    ) {
        let mut balance_changes = index_map_new();
        let mut direct_vault_updates: IndexMap<ObjectId, IndexMap<ResourceAddress, BalanceChange>> =
            index_map_new();
        let mut accounted_vaults = index_set_new();

        self.indexed_state_updates
            .keys()
            .filter_map(|x| match x {
                RENodeId::GlobalObject(address) => Some(address),
                _ => None,
            })
            .for_each(|root| {
                self.traverse_state_updates(
                    &mut balance_changes,
                    &mut accounted_vaults,
                    root,
                    &RENodeId::GlobalObject(*root),
                )
            });

        self.indexed_state_updates
            .keys()
            .filter_map(|x| {
                if matches!(x, RENodeId::Object(_))
                    && self.is_vault(x)
                    && !accounted_vaults.contains(x)
                {
                    Some(x)
                } else {
                    None
                }
            })
            .for_each(|vault_node_id| {
                let vault_object_id: ObjectId = vault_node_id.clone().into();
                if let Some((resource_address, balance_change)) =
                    self.calculate_vault_balance_change(vault_node_id)
                {
                    match balance_change {
                        BalanceChange::Fungible(delta) => {
                            let existing = direct_vault_updates
                                .entry(vault_object_id)
                                .or_default()
                                .entry(resource_address)
                                .or_insert(BalanceChange::Fungible(Decimal::ZERO))
                                .fungible();
                            existing.add_assign(delta);
                        }
                        BalanceChange::NonFungible { added, removed } => {
                            let existing = direct_vault_updates
                                .entry(vault_object_id)
                                .or_default()
                                .entry(resource_address)
                                .or_insert(BalanceChange::NonFungible {
                                    added: BTreeSet::new(),
                                    removed: BTreeSet::new(),
                                });
                            existing.added_non_fungibles().extend(added);
                            existing.removed_non_fungibles().extend(removed);
                        }
                    }
                }
            });

        // prune balance changes

        balance_changes.retain(|_, map| {
            map.retain(|_, change| match change {
                BalanceChange::Fungible(delta) => !delta.is_zero(),
                BalanceChange::NonFungible { added, removed } => {
                    added.retain(|x| !removed.contains(x));
                    removed.retain(|x| !added.contains(x));
                    !added.is_empty() || !removed.is_empty()
                }
            });
            !map.is_empty()
        });

        direct_vault_updates.retain(|_, map| {
            map.retain(|_, change| match change {
                BalanceChange::Fungible(delta) => !delta.is_zero(),
                BalanceChange::NonFungible { added, removed } => {
                    added.retain(|x| !removed.contains(x));
                    removed.retain(|x| !added.contains(x));
                    !added.is_empty() || !removed.is_empty()
                }
            });
            !map.is_empty()
        });

        (balance_changes, direct_vault_updates)
    }

    fn traverse_state_updates(
        &self,
        balance_changes: &mut IndexMap<Address, IndexMap<ResourceAddress, BalanceChange>>,
        accounted_vaults: &mut IndexSet<RENodeId>,
        root: &Address,
        current_node: &RENodeId,
    ) -> () {
        if let Some(modules) = self.indexed_state_updates.get(current_node) {
            if self.is_vault(current_node) {
                accounted_vaults.insert(current_node.clone());

                if let Some((resource_address, balance_change)) =
                    self.calculate_vault_balance_change(current_node)
                {
                    match balance_change {
                        BalanceChange::Fungible(delta) => {
                            let existing = balance_changes
                                .entry(*root)
                                .or_default()
                                .entry(resource_address)
                                .or_insert(BalanceChange::Fungible(Decimal::ZERO))
                                .fungible();
                            existing.add_assign(delta);
                        }
                        BalanceChange::NonFungible { added, removed } => {
                            let existing = balance_changes
                                .entry(*root)
                                .or_default()
                                .entry(resource_address)
                                .or_insert(BalanceChange::NonFungible {
                                    added: BTreeSet::new(),
                                    removed: BTreeSet::new(),
                                });
                            existing.added_non_fungibles().extend(added);
                            existing.removed_non_fungibles().extend(removed);
                        }
                    }
                }
            } else {
                // Scan loaded substates to find children
                for (_module_id, module_substates) in modules {
                    for (_, update) in module_substates {
                        let substate_value = IndexedScryptoValue::from_typed(&update.0);
                        for own in substate_value.owned_node_ids() {
                            self.traverse_state_updates(
                                balance_changes,
                                accounted_vaults,
                                root,
                                own,
                            );
                        }
                    }
                }
            }
        }
    }

    fn is_vault(&self, node_id: &RENodeId) -> bool {
        let type_info = self
            .fetch_substate(&SubstateId(
                *node_id,
                NodeModuleId::TypeInfo,
                SubstateOffset::TypeInfo(TypeInfoOffset::TypeInfo),
            ))
            .type_info()
            .clone();

        if let TypeInfoSubstate::Object {
            package_address,
            blueprint_name,
            ..
        } = type_info
        {
            package_address == RESOURCE_MANAGER_PACKAGE && blueprint_name == VAULT_BLUEPRINT
        } else {
            false
        }
    }

    fn calculate_vault_balance_change(
        &self,
        node_id: &RENodeId,
    ) -> Option<(ResourceAddress, BalanceChange)> {
        let vault_info = self
            .fetch_substate(&SubstateId(
                *node_id,
                NodeModuleId::SELF,
                SubstateOffset::Vault(VaultOffset::Info),
            ))
            .vault_info()
            .clone();

        if vault_info.resource_type.is_fungible() {
            // If there is an update to the liquid resource
            if let Some((substate, old_version)) =
                self.fetch_substate_from_state_updates(&SubstateId(
                    *node_id,
                    NodeModuleId::SELF,
                    SubstateOffset::Vault(VaultOffset::LiquidFungible),
                ))
            {
                let old_balance = if old_version.is_none() {
                    Decimal::ZERO
                } else {
                    self.fetch_substate_from_store(&SubstateId(
                        *node_id,
                        NodeModuleId::SELF,
                        SubstateOffset::Vault(VaultOffset::LiquidFungible),
                    ))
                    .vault_liquid_fungible()
                    .amount()
                };
                let new_balance = substate.vault_liquid_fungible().amount();

                Some(BalanceChange::Fungible(new_balance - old_balance))
            } else {
                None
            }
        } else {
            // If there is an update to the liquid resource
            if let Some((substate, old_version)) =
                self.fetch_substate_from_state_updates(&SubstateId(
                    *node_id,
                    NodeModuleId::SELF,
                    SubstateOffset::Vault(VaultOffset::LiquidNonFungible),
                ))
            {
                let mut old_balance = if old_version.is_none() {
                    BTreeSet::new()
                } else {
                    self.fetch_substate_from_store(&SubstateId(
                        *node_id,
                        NodeModuleId::SELF,
                        SubstateOffset::Vault(VaultOffset::LiquidNonFungible),
                    ))
                    .vault_liquid_non_fungible()
                    .ids()
                    .clone()
                };
                let mut new_balance = substate.vault_liquid_non_fungible().ids().clone();

                let intersection: HashSet<NonFungibleLocalId> =
                    new_balance.intersection(&old_balance).cloned().collect();
                new_balance.retain(|x| !intersection.contains(x));
                old_balance.retain(|x| !intersection.contains(x));

                Some(BalanceChange::NonFungible {
                    added: new_balance,
                    removed: old_balance,
                })
            } else {
                None
            }
        }
        .map(|x| (vault_info.resource_address, x))
    }

    fn fetch_substate(&self, substate_id: &SubstateId) -> PersistedSubstate {
        // TODO: we should not need to load substates form substate store
        // Part of the engine still reads/writes substates without touching the TypeInfo.
        self.fetch_substate_from_state_updates(substate_id)
            .map(|x| x.0)
            .unwrap_or_else(|| self.fetch_substate_from_store(substate_id))
    }

    fn fetch_substate_from_state_updates(
        &self,
        substate_id: &SubstateId,
    ) -> Option<(PersistedSubstate, Option<u32>)> {
        self.indexed_state_updates
            .get(&substate_id.0)
            .and_then(|x| x.get(&substate_id.1))
            .and_then(|x| x.get(&substate_id.2))
            .map(|x| (x.0.clone(), x.1.clone()))
    }

    // TODO: remove this by keeping a copy of the initial value of loaded substates
    fn fetch_substate_from_store(&self, substate_id: &SubstateId) -> PersistedSubstate {
        self.substate_store
            .get_substate(substate_id)
            .unwrap_or_else(|| panic!("Substate store corrupted - missing {:?}", substate_id))
            .substate
    }
}<|MERGE_RESOLUTION|>--- conflicted
+++ resolved
@@ -24,13 +24,8 @@
 use radix_engine_interface::blueprints::transaction_processor::InstructionOutput;
 use radix_engine_interface::crypto::hash;
 use sbor::rust::collections::*;
-
-<<<<<<< HEAD
-use super::event::TrackedEvent;
 use resources_tracker_macro::trace_resources;
 
-=======
->>>>>>> 43690429
 #[derive(Debug, Copy, Clone, PartialEq, Eq, Sbor)]
 pub enum LockState {
     Read(usize),
@@ -268,16 +263,12 @@
         runtime_substate.to_ref_mut()
     }
 
-<<<<<<< HEAD
     #[trace_resources]
-    pub fn insert_substate(&mut self, substate_id: SubstateId, substate: RuntimeSubstate) {
-=======
     pub fn insert_substate(
         &mut self,
         substate_id: SubstateId,
         substate: RuntimeSubstate,
     ) -> Result<(), TrackError> {
->>>>>>> 43690429
         assert!(!self.loaded_substates.contains_key(&substate_id));
 
         if substate

use super::*;
use super::{FeeReserveError, FeeTable, SystemLoanFeeReserve};
use crate::blueprints::package::PackageRoyaltyNativeBlueprint;
use crate::kernel::actor::{Actor, FunctionActor, MethodActor};
use crate::kernel::call_frame::Message;
use crate::kernel::kernel_api::{KernelApi, KernelInvocation};
use crate::system::module::SystemModule;
use crate::system::node_modules::royalty::ComponentRoyaltyBlueprint;
use crate::system::system_callback::SystemConfig;
use crate::system::system_callback_api::SystemCallbackObject;
use crate::track::interface::{NodeSubstates, StoreAccess, StoreCommit};
use crate::types::*;
use crate::{
    errors::{CanBeAbortion, RuntimeError, SystemModuleError},
    transaction::AbortReason,
};
use radix_engine_interface::api::ObjectModuleId;
use radix_engine_interface::blueprints::package::BlueprintVersionKey;
use radix_engine_interface::blueprints::resource::LiquidFungibleResource;
use radix_engine_interface::{types::NodeId, *};

#[derive(Debug, Clone, PartialEq, Eq, ScryptoSbor)]
pub enum CostingError {
    FeeReserveError(FeeReserveError),
}

impl CanBeAbortion for CostingError {
    fn abortion(&self) -> Option<&AbortReason> {
        match self {
            Self::FeeReserveError(err) => err.abortion(),
        }
    }
}

#[derive(Debug, Clone)]
pub struct CostingModule {
    pub fee_reserve: SystemLoanFeeReserve,
    pub fee_table: FeeTable,
    pub max_call_depth: usize,
    pub payload_len: usize,
    pub num_of_signatures: usize,
    /// The maximum allowed method royalty in XRD allowed to be set by package and component owners
    pub max_per_function_royalty_in_xrd: Decimal,
    pub enable_cost_breakdown: bool,
    pub costing_traces: IndexMap<String, u32>,
}

impl CostingModule {
    pub fn fee_reserve(self) -> SystemLoanFeeReserve {
        self.fee_reserve
    }

    pub fn apply_execution_cost(
        &mut self,
        costing_entry: CostingEntry,
    ) -> Result<(), RuntimeError> {
        let cost_units = costing_entry.to_cost_units(&self.fee_table);

        self.fee_reserve
            .consume_execution(cost_units)
            .map_err(|e| {
                RuntimeError::SystemModuleError(SystemModuleError::CostingError(
                    CostingError::FeeReserveError(e),
                ))
            })?;

        if self.enable_cost_breakdown {
            let key = costing_entry.to_trace_key();
            self.costing_traces
                .entry(key)
                .or_default()
                .add_assign(cost_units);
        }

        Ok(())
    }

    pub fn apply_deferred_execution_cost(
        &mut self,
        costing_entry: CostingEntry,
    ) -> Result<(), RuntimeError> {
        let cost_units = costing_entry.to_cost_units(&self.fee_table);

        self.fee_reserve.consume_deferred(cost_units).map_err(|e| {
            RuntimeError::SystemModuleError(SystemModuleError::CostingError(
                CostingError::FeeReserveError(e),
            ))
        })?;

        if self.enable_cost_breakdown {
            let key = costing_entry.to_trace_key();
            self.costing_traces
                .entry(key)
                .or_default()
                .add_assign(cost_units);
        }

        Ok(())
    }

    pub fn apply_state_expansion_cost(
        &mut self,
        store_commit: &StoreCommit,
    ) -> Result<(), RuntimeError> {
        self.fee_reserve
            .consume_state_expansion(store_commit)
            .map_err(|e| {
                RuntimeError::SystemModuleError(SystemModuleError::CostingError(
                    CostingError::FeeReserveError(e),
                ))
            })?;

        Ok(())
    }

    pub fn credit_cost_units(
        &mut self,
        vault_id: NodeId,
        locked_fee: LiquidFungibleResource,
        contingent: bool,
    ) -> Result<LiquidFungibleResource, RuntimeError> {
        self.fee_reserve
            .lock_fee(vault_id, locked_fee, contingent)
            .map_err(|e| {
                RuntimeError::SystemModuleError(SystemModuleError::CostingError(
                    CostingError::FeeReserveError(e),
                ))
            })
    }
}

pub fn apply_royalty_cost<Y: KernelApi<SystemConfig<V>>, V: SystemCallbackObject>(
    api: &mut Y,
    royalty_amount: RoyaltyAmount,
    recipient: RoyaltyRecipient,
    recipient_vault_id: NodeId,
) -> Result<(), RuntimeError> {
    api.kernel_get_system()
        .modules
        .costing
        .fee_reserve
        .consume_royalty(royalty_amount, recipient, recipient_vault_id)
        .map_err(|e| {
            RuntimeError::SystemModuleError(SystemModuleError::CostingError(
                CostingError::FeeReserveError(e),
            ))
        })
}

impl<V: SystemCallbackObject> SystemModule<SystemConfig<V>> for CostingModule {
    fn on_init<Y: KernelApi<SystemConfig<V>>>(api: &mut Y) -> Result<(), RuntimeError> {
        let costing = &mut api.kernel_get_system().modules.costing;

        costing.apply_deferred_execution_cost(CostingEntry::TxBaseCost)?;
        costing.apply_deferred_execution_cost(CostingEntry::TxPayloadCost {
            size: costing.payload_len,
        })?;
        costing.apply_deferred_execution_cost(CostingEntry::TxSignatureVerification {
            num_signatures: costing.num_of_signatures,
        })?;

        Ok(())
    }

    fn before_invoke<Y: KernelApi<SystemConfig<V>>>(
        api: &mut Y,
        invocation: &KernelInvocation,
    ) -> Result<(), RuntimeError> {
        // Skip invocation costing for transaction processor
        if api.kernel_get_current_depth() > 0 {
            api.kernel_get_system()
                .modules
                .costing
                .apply_execution_cost(CostingEntry::BeforeInvoke {
                    actor: &invocation.actor,
                    input_size: invocation.len(),
                })?;
        }

        Ok(())
    }

    fn after_invoke<Y: KernelApi<SystemConfig<V>>>(
        api: &mut Y,
        output_size: usize,
    ) -> Result<(), RuntimeError> {
        // Skip invocation costing for transaction processor
        if api.kernel_get_current_depth() > 0 {
            api.kernel_get_system()
                .modules
                .costing
                .apply_execution_cost(CostingEntry::AfterInvoke { output_size })?;
        }

        Ok(())
    }

    fn before_push_frame<Y: KernelApi<SystemConfig<V>>>(
        api: &mut Y,
        callee: &Actor,
        _message: &mut Message,
        _args: &IndexedScryptoValue,
    ) -> Result<(), RuntimeError> {
        // Identify the function, and optional component address
        let (optional_blueprint_id, ident, maybe_object_royalties) = {
            let (maybe_component, ident) = match &callee {
                Actor::Method(MethodActor {
                    node_id,
                    module_id,
                    ident,
                    node_object_info: object_info,
                    ..
                }) => {
                    // Only do royalty costing for Main
                    if module_id.ne(&ObjectModuleId::Main) {
                        return Ok(());
                    }

                    if object_info
                        .module_versions
                        .contains_key(&ObjectModuleId::Royalty)
                    {
                        (Some(node_id.clone()), ident)
                    } else {
                        (None, ident)
                    }
                }
                Actor::Function(FunctionActor { ident, .. }) => (None, ident),
                Actor::BlueprintHook(..) | Actor::Root => {
                    return Ok(());
                }
            };

            (callee.blueprint_id(), ident, maybe_component)
        };

        //===========================
        // Apply package royalty
        //===========================
        if let Some(blueprint_id) = optional_blueprint_id {
            let bp_version_key =
                BlueprintVersionKey::new_default(blueprint_id.blueprint_name.as_str());
            PackageRoyaltyNativeBlueprint::charge_package_royalty(
                blueprint_id.package_address.as_node_id(),
                &bp_version_key,
                ident,
                api,
            )?;
        }

        //===========================
        // Apply component royalty
        //===========================
        if let Some(node_id) = maybe_object_royalties {
            ComponentRoyaltyBlueprint::charge_component_royalty(&node_id, ident, api)?;
        }

        Ok(())
    }

    fn before_create_node<Y: KernelApi<SystemConfig<V>>>(
        api: &mut Y,
        node_id: &NodeId,
        node_substates: &NodeSubstates,
    ) -> Result<(), RuntimeError> {
        let total_substate_size = node_substates
            .values()
            .map(|x| x.values().map(|x| x.len()).sum::<usize>())
            .sum::<usize>();

        api.kernel_get_system()
            .modules
            .costing
            .apply_execution_cost(CostingEntry::CreateNode {
                node_id,
                total_substate_size,
            })?;

        Ok(())
    }

    fn after_drop_node<Y: KernelApi<SystemConfig<V>>>(
        api: &mut Y,
        total_substate_size: usize,
    ) -> Result<(), RuntimeError> {
        api.kernel_get_system()
            .modules
            .costing
            .apply_execution_cost(CostingEntry::DropNode {
                total_substate_size,
            })?;

        Ok(())
    }

    fn after_open_substate<Y: KernelApi<SystemConfig<V>>>(
        api: &mut Y,
        _handle: LockHandle,
        node_id: &NodeId,
        value_size: usize,
    ) -> Result<(), RuntimeError> {
        api.kernel_get_system()
            .modules
            .costing
            .apply_execution_cost(CostingEntry::OpenSubstate {
                node_id,
                value_size,
            })?;

        Ok(())
    }

    fn on_read_substate<Y: KernelApi<SystemConfig<V>>>(
        api: &mut Y,
        _lock_handle: LockHandle,
        value_size: usize,
    ) -> Result<(), RuntimeError> {
        api.kernel_get_system()
            .modules
            .costing
            .apply_execution_cost(CostingEntry::ReadSubstate { value_size })?;

        Ok(())
    }

    fn on_write_substate<Y: KernelApi<SystemConfig<V>>>(
        api: &mut Y,
        _lock_handle: LockHandle,
        value_size: usize,
    ) -> Result<(), RuntimeError> {
        api.kernel_get_system()
            .modules
            .costing
            .apply_execution_cost(CostingEntry::WriteSubstate { value_size })?;

        Ok(())
    }

    fn on_close_substate<Y: KernelApi<SystemConfig<V>>>(
        api: &mut Y,
        _lock_handle: LockHandle,
    ) -> Result<(), RuntimeError> {
        api.kernel_get_system()
            .modules
            .costing
            .apply_execution_cost(CostingEntry::CloseSubstate)?;

        Ok(())
    }

    fn on_set_substate<Y: KernelApi<SystemConfig<V>>>(
        api: &mut Y,
        value_size: usize,
    ) -> Result<(), RuntimeError> {
        api.kernel_get_system()
            .modules
            .costing
            .apply_execution_cost(CostingEntry::SetSubstate { value_size })?;

        Ok(())
    }

    fn on_remove_substate<Y: KernelApi<SystemConfig<V>>>(api: &mut Y) -> Result<(), RuntimeError> {
        api.kernel_get_system()
            .modules
            .costing
            .apply_execution_cost(CostingEntry::RemoveSubstateBase)?;

        Ok(())
    }

    fn on_scan_substates<Y: KernelApi<SystemConfig<V>>>(api: &mut Y) -> Result<(), RuntimeError> {
        api.kernel_get_system()
            .modules
            .costing
            .apply_execution_cost(CostingEntry::ScanSubstatesBase)?;

        Ok(())
    }

<<<<<<< HEAD
    fn on_scan_sorted_substates<Y: KernelApi<SystemConfig<V>>>(
=======
    fn on_drain_substates<Y: KernelApi<SystemConfig<V>>>(
>>>>>>> 5a18a09f
        api: &mut Y,
    ) -> Result<(), RuntimeError> {
        api.kernel_get_system()
            .modules
            .costing
<<<<<<< HEAD
            .apply_execution_cost(CostingEntry::ScanSortedSubstatesBase)?;

        Ok(())
    }

    fn on_take_substates<Y: KernelApi<SystemConfig<V>>>(api: &mut Y) -> Result<(), RuntimeError> {
        api.kernel_get_system()
            .modules
            .costing
            .apply_execution_cost(CostingEntry::TakeSubstatesBase)?;

        Ok(())
    }

    fn on_store_access(
        store_access: &StoreAccess,
        system: &mut SystemConfig<V>,
    ) -> Result<(), RuntimeError> {
        system
            .modules
            .costing
            .apply_execution_cost(CostingEntry::StoreAccess { store_access })?;
=======
            .apply_execution_cost(CostingEntry::DrainSubstates {
                store_access: store_access,
            })?;
>>>>>>> 5a18a09f

        Ok(())
    }

    fn on_allocate_node_id<Y: KernelApi<SystemConfig<V>>>(
        api: &mut Y,
        _entity_type: EntityType,
    ) -> Result<(), RuntimeError> {
        api.kernel_get_system()
            .modules
            .costing
            .apply_execution_cost(CostingEntry::AllocateNodeId)?;

        Ok(())
    }
}<|MERGE_RESOLUTION|>--- conflicted
+++ resolved
@@ -369,7 +369,7 @@
         Ok(())
     }
 
-    fn on_scan_substates<Y: KernelApi<SystemConfig<V>>>(api: &mut Y) -> Result<(), RuntimeError> {
+    fn on_scan_keys<Y: KernelApi<SystemConfig<V>>>(api: &mut Y) -> Result<(), RuntimeError> {
         api.kernel_get_system()
             .modules
             .costing
@@ -378,27 +378,22 @@
         Ok(())
     }
 
-<<<<<<< HEAD
     fn on_scan_sorted_substates<Y: KernelApi<SystemConfig<V>>>(
-=======
-    fn on_drain_substates<Y: KernelApi<SystemConfig<V>>>(
->>>>>>> 5a18a09f
-        api: &mut Y,
-    ) -> Result<(), RuntimeError> {
-        api.kernel_get_system()
-            .modules
-            .costing
-<<<<<<< HEAD
+        api: &mut Y,
+    ) -> Result<(), RuntimeError> {
+        api.kernel_get_system()
+            .modules
+            .costing
             .apply_execution_cost(CostingEntry::ScanSortedSubstatesBase)?;
 
         Ok(())
     }
 
-    fn on_take_substates<Y: KernelApi<SystemConfig<V>>>(api: &mut Y) -> Result<(), RuntimeError> {
-        api.kernel_get_system()
-            .modules
-            .costing
-            .apply_execution_cost(CostingEntry::TakeSubstatesBase)?;
+    fn on_drain_substates<Y: KernelApi<SystemConfig<V>>>(api: &mut Y) -> Result<(), RuntimeError> {
+        api.kernel_get_system()
+            .modules
+            .costing
+            .apply_execution_cost(CostingEntry::DrainSubstatesBase)?;
 
         Ok(())
     }
@@ -411,11 +406,6 @@
             .modules
             .costing
             .apply_execution_cost(CostingEntry::StoreAccess { store_access })?;
-=======
-            .apply_execution_cost(CostingEntry::DrainSubstates {
-                store_access: store_access,
-            })?;
->>>>>>> 5a18a09f
 
         Ok(())
     }

use crate::kernel::kernel_api::{KernelNodeApi, KernelSubstateApi, LockFlags};
use crate::{
<<<<<<< HEAD
    errors::RuntimeError,
    kernel::kernel_api::LockFlags,
    kernel::{kernel_api::KernelSubstateApi, KernelNodeApi},
=======
    blueprints::transaction_processor::TransactionProcessorError,
    errors::{ApplicationError, RuntimeError},
>>>>>>> 0d436dc1
    types::*,
};
use radix_engine_interface::api::types::{ScryptoInvocation, ScryptoReceiver};

pub fn resolve_method<Y: KernelNodeApi + KernelSubstateApi>(
    receiver: ScryptoReceiver,
    method_name: &str,
    args: &[u8],
    api: &mut Y,
<<<<<<< HEAD
) -> Result<ScryptoInvocation, RuntimeError> {
    let node_id = match receiver {
        ScryptoReceiver::Global(component_address) => {
            RENodeId::Global(GlobalAddress::Component(component_address))
        }
        ScryptoReceiver::Resource(resource_address) => {
            RENodeId::Global(GlobalAddress::Resource(resource_address))
        }
        ScryptoReceiver::Component(component_id) => {
            // TODO: Fix this as this is wrong id for native components
            // TODO: Will be easier to fix this when local handles are implemented
            RENodeId::Component(component_id)
        }
        ScryptoReceiver::Vault(vault_id) => RENodeId::Vault(vault_id),
    };
=======
) -> Result<CallTableInvocation, RuntimeError> {
    let invocation = match receiver {
        ScryptoReceiver::Global(component_address) => match component_address {
            ComponentAddress::Identity(..)
            | ComponentAddress::EcdsaSecp256k1VirtualIdentity(..)
            | ComponentAddress::EddsaEd25519VirtualIdentity(..) => {
                return Err(RuntimeError::ApplicationError(
                    ApplicationError::TransactionProcessorError(
                        TransactionProcessorError::ResolveError(ResolveError::NotAMethod),
                    ),
                ));
            }
            ComponentAddress::EpochManager(..) | ComponentAddress::Validator(..) => {
                let invocation = EpochManagerPackage::resolve_method_invocation(
                    component_address,
                    method_name,
                    args,
                )
                .map_err(|e| {
                    RuntimeError::ApplicationError(ApplicationError::TransactionProcessorError(
                        TransactionProcessorError::ResolveError(e),
                    ))
                })?;
                CallTableInvocation::Native(invocation)
            }
            ComponentAddress::Clock(..) => {
                let invocation =
                    ClockPackage::resolve_method_invocation(component_address, method_name, args)
                        .map_err(|e| {
                        RuntimeError::ApplicationError(ApplicationError::TransactionProcessorError(
                            TransactionProcessorError::ResolveError(e),
                        ))
                    })?;
                CallTableInvocation::Native(NativeInvocation::Clock(invocation))
            }
            ComponentAddress::AccessController(..) => {
                let invocation = AccessControllerPackage::resolve_method_invocation(
                    component_address,
                    method_name,
                    args,
                )
                .map_err(|e| {
                    RuntimeError::ApplicationError(ApplicationError::TransactionProcessorError(
                        TransactionProcessorError::ResolveError(e),
                    ))
                })?;
                CallTableInvocation::Native(NativeInvocation::AccessController(invocation))
            }
            ComponentAddress::EcdsaSecp256k1VirtualAccount(..)
            | ComponentAddress::EddsaEd25519VirtualAccount(..)
            | ComponentAddress::Account(..) => {
                let invocation =
                    AccountPackage::resolve_method_invocation(component_address, method_name, args)
                        .map_err(|e| {
                            RuntimeError::ApplicationError(
                                ApplicationError::TransactionProcessorError(
                                    TransactionProcessorError::ResolveError(e),
                                ),
                            )
                        })?;
                CallTableInvocation::Native(NativeInvocation::Account(invocation))
            }

            ComponentAddress::Normal(..) => {
                let component_node_id =
                    RENodeId::Global(GlobalAddress::Component(component_address));
                let component_info = {
                    let handle = api.kernel_lock_substate(
                        component_node_id,
                        NodeModuleId::ComponentTypeInfo,
                        SubstateOffset::ComponentTypeInfo(ComponentTypeInfoOffset::TypeInfo),
                        LockFlags::read_only(),
                    )?;
                    let substate_ref = api.kernel_get_substate_ref(handle)?;
                    let component_info = substate_ref.component_info().clone(); // TODO: Remove clone()
                    api.kernel_drop_lock(handle)?;

                    component_info
                };

                let method_invocation = ScryptoInvocation {
                    package_address: component_info.package_address,
                    blueprint_name: component_info.blueprint_name,
                    receiver: Some(ScryptoReceiver::Global(component_address.clone())),
                    fn_name: method_name.to_string(),
                    args: args.to_owned(),
                };
                CallTableInvocation::Scrypto(method_invocation)
            }
        },
        ScryptoReceiver::Component(component_id) => {
            let component_node_id = RENodeId::Component(component_id);
            let component_info = {
                let handle = api.kernel_lock_substate(
                    component_node_id,
                    NodeModuleId::ComponentTypeInfo,
                    SubstateOffset::ComponentTypeInfo(ComponentTypeInfoOffset::TypeInfo),
                    LockFlags::read_only(),
                )?;
                let substate_ref = api.kernel_get_substate_ref(handle)?;
                let component_info = substate_ref.component_info().clone(); // TODO: Remove clone()
                api.kernel_drop_lock(handle)?;
>>>>>>> 0d436dc1

    let component_info = {
        let handle = api.lock_substate(
            node_id,
            NodeModuleId::ComponentTypeInfo,
            SubstateOffset::ComponentTypeInfo(ComponentTypeInfoOffset::TypeInfo),
            LockFlags::read_only(),
        )?;
        let substate_ref = api.get_ref(handle)?;
        let component_info = substate_ref.component_info().clone(); // TODO: Remove clone()
        api.drop_lock(handle)?;

        component_info
    };

    let invocation = ScryptoInvocation {
        package_address: component_info.package_address,
        blueprint_name: component_info.blueprint_name,
        receiver: Some(receiver),
        fn_name: method_name.to_string(),
        args: args.to_owned(),
    };

    Ok(invocation)
}<|MERGE_RESOLUTION|>--- conflicted
+++ resolved
@@ -1,15 +1,5 @@
 use crate::kernel::kernel_api::{KernelNodeApi, KernelSubstateApi, LockFlags};
-use crate::{
-<<<<<<< HEAD
-    errors::RuntimeError,
-    kernel::kernel_api::LockFlags,
-    kernel::{kernel_api::KernelSubstateApi, KernelNodeApi},
-=======
-    blueprints::transaction_processor::TransactionProcessorError,
-    errors::{ApplicationError, RuntimeError},
->>>>>>> 0d436dc1
-    types::*,
-};
+use crate::{errors::RuntimeError, types::*};
 use radix_engine_interface::api::types::{ScryptoInvocation, ScryptoReceiver};
 
 pub fn resolve_method<Y: KernelNodeApi + KernelSubstateApi>(
@@ -17,7 +7,6 @@
     method_name: &str,
     args: &[u8],
     api: &mut Y,
-<<<<<<< HEAD
 ) -> Result<ScryptoInvocation, RuntimeError> {
     let node_id = match receiver {
         ScryptoReceiver::Global(component_address) => {
@@ -33,121 +22,17 @@
         }
         ScryptoReceiver::Vault(vault_id) => RENodeId::Vault(vault_id),
     };
-=======
-) -> Result<CallTableInvocation, RuntimeError> {
-    let invocation = match receiver {
-        ScryptoReceiver::Global(component_address) => match component_address {
-            ComponentAddress::Identity(..)
-            | ComponentAddress::EcdsaSecp256k1VirtualIdentity(..)
-            | ComponentAddress::EddsaEd25519VirtualIdentity(..) => {
-                return Err(RuntimeError::ApplicationError(
-                    ApplicationError::TransactionProcessorError(
-                        TransactionProcessorError::ResolveError(ResolveError::NotAMethod),
-                    ),
-                ));
-            }
-            ComponentAddress::EpochManager(..) | ComponentAddress::Validator(..) => {
-                let invocation = EpochManagerPackage::resolve_method_invocation(
-                    component_address,
-                    method_name,
-                    args,
-                )
-                .map_err(|e| {
-                    RuntimeError::ApplicationError(ApplicationError::TransactionProcessorError(
-                        TransactionProcessorError::ResolveError(e),
-                    ))
-                })?;
-                CallTableInvocation::Native(invocation)
-            }
-            ComponentAddress::Clock(..) => {
-                let invocation =
-                    ClockPackage::resolve_method_invocation(component_address, method_name, args)
-                        .map_err(|e| {
-                        RuntimeError::ApplicationError(ApplicationError::TransactionProcessorError(
-                            TransactionProcessorError::ResolveError(e),
-                        ))
-                    })?;
-                CallTableInvocation::Native(NativeInvocation::Clock(invocation))
-            }
-            ComponentAddress::AccessController(..) => {
-                let invocation = AccessControllerPackage::resolve_method_invocation(
-                    component_address,
-                    method_name,
-                    args,
-                )
-                .map_err(|e| {
-                    RuntimeError::ApplicationError(ApplicationError::TransactionProcessorError(
-                        TransactionProcessorError::ResolveError(e),
-                    ))
-                })?;
-                CallTableInvocation::Native(NativeInvocation::AccessController(invocation))
-            }
-            ComponentAddress::EcdsaSecp256k1VirtualAccount(..)
-            | ComponentAddress::EddsaEd25519VirtualAccount(..)
-            | ComponentAddress::Account(..) => {
-                let invocation =
-                    AccountPackage::resolve_method_invocation(component_address, method_name, args)
-                        .map_err(|e| {
-                            RuntimeError::ApplicationError(
-                                ApplicationError::TransactionProcessorError(
-                                    TransactionProcessorError::ResolveError(e),
-                                ),
-                            )
-                        })?;
-                CallTableInvocation::Native(NativeInvocation::Account(invocation))
-            }
-
-            ComponentAddress::Normal(..) => {
-                let component_node_id =
-                    RENodeId::Global(GlobalAddress::Component(component_address));
-                let component_info = {
-                    let handle = api.kernel_lock_substate(
-                        component_node_id,
-                        NodeModuleId::ComponentTypeInfo,
-                        SubstateOffset::ComponentTypeInfo(ComponentTypeInfoOffset::TypeInfo),
-                        LockFlags::read_only(),
-                    )?;
-                    let substate_ref = api.kernel_get_substate_ref(handle)?;
-                    let component_info = substate_ref.component_info().clone(); // TODO: Remove clone()
-                    api.kernel_drop_lock(handle)?;
-
-                    component_info
-                };
-
-                let method_invocation = ScryptoInvocation {
-                    package_address: component_info.package_address,
-                    blueprint_name: component_info.blueprint_name,
-                    receiver: Some(ScryptoReceiver::Global(component_address.clone())),
-                    fn_name: method_name.to_string(),
-                    args: args.to_owned(),
-                };
-                CallTableInvocation::Scrypto(method_invocation)
-            }
-        },
-        ScryptoReceiver::Component(component_id) => {
-            let component_node_id = RENodeId::Component(component_id);
-            let component_info = {
-                let handle = api.kernel_lock_substate(
-                    component_node_id,
-                    NodeModuleId::ComponentTypeInfo,
-                    SubstateOffset::ComponentTypeInfo(ComponentTypeInfoOffset::TypeInfo),
-                    LockFlags::read_only(),
-                )?;
-                let substate_ref = api.kernel_get_substate_ref(handle)?;
-                let component_info = substate_ref.component_info().clone(); // TODO: Remove clone()
-                api.kernel_drop_lock(handle)?;
->>>>>>> 0d436dc1
 
     let component_info = {
-        let handle = api.lock_substate(
+        let handle = api.kernel_lock_substate(
             node_id,
             NodeModuleId::ComponentTypeInfo,
             SubstateOffset::ComponentTypeInfo(ComponentTypeInfoOffset::TypeInfo),
             LockFlags::read_only(),
         )?;
-        let substate_ref = api.get_ref(handle)?;
+        let substate_ref = api.kernel_get_substate_ref(handle)?;
         let component_info = substate_ref.component_info().clone(); // TODO: Remove clone()
-        api.drop_lock(handle)?;
+        api.kernel_drop_lock(handle)?;
 
         component_info
     };

use crate::blueprints::clock::ClockNativePackage;
use crate::blueprints::epoch_manager::EpochManagerNativePackage;
use crate::errors::*;
use crate::kernel::actor::ResolvedActor;
use crate::kernel::actor::ResolvedReceiver;
use crate::kernel::call_frame::CallFrameUpdate;
use crate::kernel::call_frame::RENodeVisibilityOrigin;
use crate::kernel::kernel_api::KernelModuleApi;
use crate::kernel::kernel_api::LockFlags;
use crate::kernel::module::KernelModule;
use crate::system::node::RENodeInit;
use crate::system::node_modules::auth::AuthZoneStackSubstate;
use crate::types::*;
use radix_engine_interface::api::node_modules::auth::AuthAddresses;
use radix_engine_interface::api::types::{
    AuthZoneStackOffset, ComponentOffset, GlobalAddress, PackageOffset, RENodeId, SubstateOffset,
    VaultOffset,
};
use radix_engine_interface::blueprints::clock::{CLOCK_BLUEPRINT, CLOCK_CREATE_IDENT};
use radix_engine_interface::blueprints::epoch_manager::{
    EPOCH_MANAGER_BLUEPRINT, EPOCH_MANAGER_CREATE_IDENT,
};
use radix_engine_interface::blueprints::resource::*;
use transaction::model::AuthZoneParams;

use super::auth_converter::convert_contextless;
use super::method_authorization::MethodAuthorization;
use super::method_authorization::MethodAuthorizationError;
use super::HardAuthRule;
use super::HardProofRule;
use super::HardResourceOrNonFungible;

#[derive(Debug, Clone, PartialEq, Eq, ScryptoCategorize, ScryptoEncode, ScryptoDecode)]
pub enum AuthError {
    VisibilityError(RENodeId),
    Unauthorized {
        actor: ResolvedActor,
        authorization: MethodAuthorization,
        error: MethodAuthorizationError,
    },
}

#[derive(Debug, Clone)]
pub struct AuthModule {
    pub params: AuthZoneParams,
}

impl AuthModule {
    fn is_barrier(actor: &ResolvedActor) -> bool {
        matches!(
            actor,
            ResolvedActor {
                identifier: FnIdentifier::Scrypto(..),
                receiver: Some(ResolvedReceiver {
                    derefed_from: Some((RENodeId::Global(GlobalAddress::Component(..)), _)),
                    ..
                })
            }
        )
    }
}

impl KernelModule for AuthModule {
    fn on_init<Y: KernelModuleApi<RuntimeError>>(api: &mut Y) -> Result<(), RuntimeError> {
        let auth_zone_params = api.kernel_get_module_state().auth.params.clone();
        let auth_zone = AuthZoneStackSubstate::new(
            vec![],
            auth_zone_params.virtualizable_proofs_resource_addresses,
            auth_zone_params.initial_proofs.into_iter().collect(),
        );
        let node_id = api.kernel_allocate_node_id(RENodeType::AuthZoneStack)?;
        api.kernel_create_node(
            node_id,
            RENodeInit::AuthZoneStack(auth_zone),
            BTreeMap::new(),
        )?;
        Ok(())
    }

    fn on_teardown<Y: KernelModuleApi<RuntimeError>>(api: &mut Y) -> Result<(), RuntimeError> {
        api.kernel_drop_node(RENodeId::AuthZoneStack)?;

        Ok(())
    }

    fn before_push_frame<Y: KernelModuleApi<RuntimeError>>(
        api: &mut Y,
        actor: &ResolvedActor,
        call_frame_update: &mut CallFrameUpdate,
    ) -> Result<(), RuntimeError> {
        if matches!(
            actor.identifier,
            FnIdentifier::Native(NativeFn::AuthZoneStack(..))
        ) {
            return Ok(());
        }

        let method_auths = match &actor {
            ResolvedActor {
                identifier: FnIdentifier::Native(native_fn),
                receiver: None,
            } => match native_fn {
                NativeFn::Package(PackageFn::PublishNative) => {
                    vec![MethodAuthorization::Protected(HardAuthRule::ProofRule(
                        HardProofRule::Require(HardResourceOrNonFungible::NonFungible(
                            AuthAddresses::system_role(),
                        )),
                    ))]
                }
                _ => vec![],
            },
            ResolvedActor {
                identifier: FnIdentifier::Scrypto(fn_identifier),
                receiver: None,
            } => match fn_identifier.package_address {
                // TODO: Clean this up, move into package logic
                EPOCH_MANAGER_PACKAGE => {
                    if fn_identifier.blueprint_name.eq(&EPOCH_MANAGER_BLUEPRINT)
                        && fn_identifier.ident.eq(EPOCH_MANAGER_CREATE_IDENT)
                    {
                        EpochManagerNativePackage::create_auth()
                    } else {
                        vec![]
                    }
                }
                CLOCK_PACKAGE => {
                    if fn_identifier.blueprint_name.eq(&CLOCK_BLUEPRINT)
                        && fn_identifier.ident.eq(CLOCK_CREATE_IDENT)
                    {
                        ClockNativePackage::create_auth()
                    } else {
                        vec![]
                    }
                }
                _ => vec![],
            },

            ResolvedActor {
                identifier,
                receiver:
                    Some(ResolvedReceiver {
                        receiver: RENodeId::Vault(vault_id),
                        ..
                    }),
            } => {
                let vault_node_id = RENodeId::Vault(*vault_id);
                let visibility = api.get_visible_node_data(vault_node_id)?;

                let resource_address = {
                    let offset = SubstateOffset::Vault(VaultOffset::Vault);
                    let handle = api.lock_substate(
                        vault_node_id,
                        NodeModuleId::SELF,
                        offset,
                        LockFlags::read_only(),
                    )?;
                    let substate_ref = api.get_ref(handle)?;
                    let resource_address = substate_ref.vault().resource_address();
                    api.drop_lock(handle)?;
                    resource_address
                };
                let handle = api.lock_substate(
                    RENodeId::Global(GlobalAddress::Resource(resource_address)),
                    NodeModuleId::AccessRules1,
                    SubstateOffset::AccessRulesChain(AccessRulesChainOffset::AccessRulesChain),
                    LockFlags::read_only(),
                )?;

                let substate_ref = api.get_ref(handle)?;
                let substate = substate_ref.access_rules_chain();

                // TODO: Revisit what the correct abstraction is for visibility in the auth module
                let auth = match visibility {
                    RENodeVisibilityOrigin::Normal => {
                        substate.native_fn_authorization(identifier.clone())
                    }
                    RENodeVisibilityOrigin::DirectAccess => match identifier {
                        // TODO: Do we want to allow recaller to be able to withdraw from
                        // TODO: any visible vault?
                        FnIdentifier::Scrypto(ident)
                            if ident.ident.eq(VAULT_RECALL_IDENT)
                                || ident.ident.eq(VAULT_RECALL_NON_FUNGIBLES_IDENT) =>
                        {
                            let access_rule = substate.access_rules_chain[0].get_group("recall");
                            let authorization = convert_contextless(access_rule);
                            vec![authorization]
                        }
                        _ => {
                            return Err(RuntimeError::ModuleError(ModuleError::AuthError(
                                AuthError::VisibilityError(vault_node_id),
                            )));
                        }
                    },
                };

                api.drop_lock(handle)?;
                auth
            }

            ResolvedActor {
                identifier: FnIdentifier::Native(native_fn),
                receiver: Some(resolved_receiver),
            } => {
                match (native_fn, resolved_receiver) {
                    // SetAccessRule auth is done manually within the method
                    (NativeFn::AccessRulesChain(AccessRulesChainFn::SetMethodAccessRule), ..) => {
                        vec![]
                    }
                    (method, ..)
                        if matches!(method, NativeFn::Metadata(..))
                            || matches!(method, NativeFn::Package(..))
                            || matches!(method, NativeFn::Component(..)) =>
                    {
                        let handle = api.kernel_lock_substate(
                            resolved_receiver.receiver,
                            NodeModuleId::AccessRules,
                            SubstateOffset::AccessRulesChain(
                                AccessRulesChainOffset::AccessRulesChain,
                            ),
                            LockFlags::read_only(),
                        )?;
                        let substate_ref = api.kernel_get_substate_ref(handle)?;
                        let substate = substate_ref.access_rules_chain();
<<<<<<< HEAD
                        let auth = substate.native_fn_authorization(FnIdentifier::Native(*method));
                        api.drop_lock(handle)?;
                        auth
                    }

=======
                        let auth = substate.native_fn_authorization(*method);
                        api.kernel_drop_lock(handle)?;
                        auth
                    }
                    (
                        NativeFn::Vault(ref vault_fn),
                        ResolvedReceiver {
                            receiver: RENodeId::Vault(vault_id),
                            ..
                        },
                    ) => {
                        let vault_node_id = RENodeId::Vault(*vault_id);
                        let visibility = api
                            .kernel_get_node_visibility_origin(vault_node_id)
                            .ok_or(RuntimeError::CallFrameError(
                                CallFrameError::RENodeNotVisible(vault_node_id),
                            ))?;

                        let resource_address = {
                            let offset = SubstateOffset::Vault(VaultOffset::Vault);
                            let handle = api.kernel_lock_substate(
                                vault_node_id,
                                NodeModuleId::SELF,
                                offset,
                                LockFlags::read_only(),
                            )?;
                            let substate_ref = api.kernel_get_substate_ref(handle)?;
                            let resource_address = substate_ref.vault().resource_address();
                            api.kernel_drop_lock(handle)?;
                            resource_address
                        };
                        let node_id = RENodeId::Global(GlobalAddress::Resource(resource_address));
                        let handle = api.kernel_lock_substate(
                            node_id,
                            NodeModuleId::AccessRules1,
                            SubstateOffset::AccessRulesChain(
                                AccessRulesChainOffset::AccessRulesChain,
                            ),
                            LockFlags::read_only(),
                        )?;

                        let substate_ref = api.kernel_get_substate_ref(handle)?;
                        let substate = substate_ref.access_rules_chain();

                        // TODO: Revisit what the correct abstraction is for visibility in the auth module
                        let auth = match visibility {
                            RENodeVisibilityOrigin::Normal => {
                                substate.native_fn_authorization(NativeFn::Vault(vault_fn.clone()))
                            }
                            RENodeVisibilityOrigin::DirectAccess => match vault_fn {
                                // TODO: Do we want to allow recaller to be able to withdraw from
                                // TODO: any visible vault?
                                VaultFn::Recall | VaultFn::RecallNonFungibles => {
                                    let access_rule =
                                        substate.access_rules_chain[0].get_group("recall");
                                    let authorization = convert_contextless(access_rule);
                                    vec![authorization]
                                }
                                _ => {
                                    return Err(RuntimeError::ModuleError(ModuleError::AuthError(
                                        AuthError::VisibilityError(vault_node_id),
                                    )));
                                }
                            },
                        };

                        api.kernel_drop_lock(handle)?;
                        auth
                    }
>>>>>>> 0d436dc1
                    _ => vec![],
                }
            }

            ResolvedActor {
                identifier: FnIdentifier::Scrypto(method_identifier),
                receiver:
                    Some(ResolvedReceiver {
                        receiver: RENodeId::Component(component_id),
                        ..
                    }),
            } => {
                let node_id =
                    RENodeId::Global(GlobalAddress::Package(method_identifier.package_address));
                let offset = SubstateOffset::Package(PackageOffset::Info);
                let handle = api.kernel_lock_substate(
                    node_id,
                    NodeModuleId::SELF,
                    offset,
                    LockFlags::read_only(),
                )?;

                // Assume that package_address/blueprint is the original impl of Component for now
                // TODO: Remove this assumption
                let substate_ref = api.kernel_get_substate_ref(handle)?;
                let package = substate_ref.package_info();
                let schema = package
                    .blueprint_abi(&method_identifier.blueprint_name)
                    .expect("Blueprint not found for existing component")
                    .structure
                    .clone();
                api.kernel_drop_lock(handle)?;

                let component_node_id = RENodeId::Component(*component_id);
                let state = {
                    let offset = SubstateOffset::Component(ComponentOffset::State0);
                    let handle = api.kernel_lock_substate(
                        component_node_id,
                        NodeModuleId::SELF,
                        offset,
                        LockFlags::read_only(),
                    )?;
                    let substate_ref = api.kernel_get_substate_ref(handle)?;
                    let state = substate_ref.component_state().clone(); // TODO: Remove clone
                    api.kernel_drop_lock(handle)?;
                    state
                };
                {
                    let handle = api.kernel_lock_substate(
                        component_node_id,
                        NodeModuleId::AccessRules,
                        SubstateOffset::AccessRulesChain(AccessRulesChainOffset::AccessRulesChain),
                        LockFlags::read_only(),
                    )?;
                    let substate_ref = api.kernel_get_substate_ref(handle)?;
                    let access_rules = substate_ref.access_rules_chain();
                    let auth = access_rules.method_authorization(
                        &state,
                        &schema,
                        method_identifier.ident.clone(),
                    );
                    api.kernel_drop_lock(handle)?;
                    auth
                }
            }
            ResolvedActor {
                identifier,
                receiver: Some(ResolvedReceiver { receiver, .. }),
            } => {
                let handle = api.lock_substate(
                    *receiver,
                    NodeModuleId::AccessRules,
                    SubstateOffset::AccessRulesChain(AccessRulesChainOffset::AccessRulesChain),
                    LockFlags::read_only(),
                )?;
                let substate_ref = api.get_ref(handle)?;
                let substate = substate_ref.access_rules_chain();
                let auth = substate.native_fn_authorization(identifier.clone());
                api.drop_lock(handle)?;
                auth
            }
        };

        let handle = api.kernel_lock_substate(
            RENodeId::AuthZoneStack,
            NodeModuleId::SELF,
            SubstateOffset::AuthZoneStack(AuthZoneStackOffset::AuthZoneStack),
            LockFlags::read_only(),
        )?;
        let substate_ref = api.kernel_get_substate_ref(handle)?;
        let auth_zone_stack = substate_ref.auth_zone_stack();
        let is_barrier = Self::is_barrier(actor);

        // Authorization check
        auth_zone_stack
            .check_auth(is_barrier, method_auths)
            .map_err(|(authorization, error)| {
                RuntimeError::ModuleError(ModuleError::AuthError(AuthError::Unauthorized {
                    actor: actor.clone(),
                    authorization,
                    error,
                }))
            })?;

        api.kernel_drop_lock(handle)?;

        //  Additional ref copying

        call_frame_update
            .node_refs_to_copy
            .insert(RENodeId::AuthZoneStack);

        if !matches!(
            actor.identifier,
            FnIdentifier::Native(NativeFn::AuthZoneStack(..))
                | FnIdentifier::Native(NativeFn::AccessRulesChain(..))
        ) {
            let handle = api.kernel_lock_substate(
                RENodeId::AuthZoneStack,
                NodeModuleId::SELF,
                SubstateOffset::AuthZoneStack(AuthZoneStackOffset::AuthZoneStack),
                LockFlags::MUTABLE,
            )?;
            let mut substate_ref_mut = api.kernel_get_substate_ref_mut(handle)?;
            let auth_zone_stack = substate_ref_mut.auth_zone_stack();

            // New auth zone frame managed by the AuthModule
            let is_barrier = Self::is_barrier(actor);

            // Add Package Actor Auth
            let id = scrypto_encode(&actor.identifier.package_identifier()).unwrap();
            let non_fungible_global_id =
                NonFungibleGlobalId::new(PACKAGE_TOKEN, NonFungibleLocalId::bytes(id).unwrap());
            let mut virtual_non_fungibles = BTreeSet::new();
            virtual_non_fungibles.insert(non_fungible_global_id);

            auth_zone_stack.new_frame(virtual_non_fungibles, is_barrier);
            api.kernel_drop_lock(handle)?;
        }

        Ok(())
    }

    fn on_execution_finish<Y: KernelModuleApi<RuntimeError>>(
        api: &mut Y,
        _caller: &ResolvedActor,
        _update: &CallFrameUpdate,
    ) -> Result<(), RuntimeError> {
        if matches!(
            api.kernel_get_current_actor().identifier,
            FnIdentifier::Native(NativeFn::AuthZoneStack(..))
                | FnIdentifier::Native(NativeFn::AccessRulesChain(..)),
        ) {
            return Ok(());
        }

        let handle = api.kernel_lock_substate(
            RENodeId::AuthZoneStack,
            NodeModuleId::SELF,
            SubstateOffset::AuthZoneStack(AuthZoneStackOffset::AuthZoneStack),
            LockFlags::MUTABLE,
        )?;
        {
            let mut substate_ref_mut = api.kernel_get_substate_ref_mut(handle)?;
            let auth_zone_stack = substate_ref_mut.auth_zone_stack();
            auth_zone_stack.pop_frame();
        }
        api.kernel_drop_lock(handle)?;

        Ok(())
    }
}<|MERGE_RESOLUTION|>--- conflicted
+++ resolved
@@ -144,29 +144,31 @@
                     }),
             } => {
                 let vault_node_id = RENodeId::Vault(*vault_id);
-                let visibility = api.get_visible_node_data(vault_node_id)?;
+                let visibility = api.kernel_get_node_visibility_origin(vault_node_id).ok_or(
+                    RuntimeError::CallFrameError(CallFrameError::RENodeNotVisible(vault_node_id)),
+                )?;
 
                 let resource_address = {
                     let offset = SubstateOffset::Vault(VaultOffset::Vault);
-                    let handle = api.lock_substate(
+                    let handle = api.kernel_lock_substate(
                         vault_node_id,
                         NodeModuleId::SELF,
                         offset,
                         LockFlags::read_only(),
                     )?;
-                    let substate_ref = api.get_ref(handle)?;
+                    let substate_ref = api.kernel_get_substate_ref(handle)?;
                     let resource_address = substate_ref.vault().resource_address();
-                    api.drop_lock(handle)?;
+                    api.kernel_drop_lock(handle)?;
                     resource_address
                 };
-                let handle = api.lock_substate(
+                let handle = api.kernel_lock_substate(
                     RENodeId::Global(GlobalAddress::Resource(resource_address)),
                     NodeModuleId::AccessRules1,
                     SubstateOffset::AccessRulesChain(AccessRulesChainOffset::AccessRulesChain),
                     LockFlags::read_only(),
                 )?;
 
-                let substate_ref = api.get_ref(handle)?;
+                let substate_ref = api.kernel_get_substate_ref(handle)?;
                 let substate = substate_ref.access_rules_chain();
 
                 // TODO: Revisit what the correct abstraction is for visibility in the auth module
@@ -193,7 +195,7 @@
                     },
                 };
 
-                api.drop_lock(handle)?;
+                api.kernel_drop_lock(handle)?;
                 auth
             }
 
@@ -221,83 +223,11 @@
                         )?;
                         let substate_ref = api.kernel_get_substate_ref(handle)?;
                         let substate = substate_ref.access_rules_chain();
-<<<<<<< HEAD
                         let auth = substate.native_fn_authorization(FnIdentifier::Native(*method));
-                        api.drop_lock(handle)?;
-                        auth
-                    }
-
-=======
-                        let auth = substate.native_fn_authorization(*method);
                         api.kernel_drop_lock(handle)?;
                         auth
                     }
-                    (
-                        NativeFn::Vault(ref vault_fn),
-                        ResolvedReceiver {
-                            receiver: RENodeId::Vault(vault_id),
-                            ..
-                        },
-                    ) => {
-                        let vault_node_id = RENodeId::Vault(*vault_id);
-                        let visibility = api
-                            .kernel_get_node_visibility_origin(vault_node_id)
-                            .ok_or(RuntimeError::CallFrameError(
-                                CallFrameError::RENodeNotVisible(vault_node_id),
-                            ))?;
-
-                        let resource_address = {
-                            let offset = SubstateOffset::Vault(VaultOffset::Vault);
-                            let handle = api.kernel_lock_substate(
-                                vault_node_id,
-                                NodeModuleId::SELF,
-                                offset,
-                                LockFlags::read_only(),
-                            )?;
-                            let substate_ref = api.kernel_get_substate_ref(handle)?;
-                            let resource_address = substate_ref.vault().resource_address();
-                            api.kernel_drop_lock(handle)?;
-                            resource_address
-                        };
-                        let node_id = RENodeId::Global(GlobalAddress::Resource(resource_address));
-                        let handle = api.kernel_lock_substate(
-                            node_id,
-                            NodeModuleId::AccessRules1,
-                            SubstateOffset::AccessRulesChain(
-                                AccessRulesChainOffset::AccessRulesChain,
-                            ),
-                            LockFlags::read_only(),
-                        )?;
-
-                        let substate_ref = api.kernel_get_substate_ref(handle)?;
-                        let substate = substate_ref.access_rules_chain();
-
-                        // TODO: Revisit what the correct abstraction is for visibility in the auth module
-                        let auth = match visibility {
-                            RENodeVisibilityOrigin::Normal => {
-                                substate.native_fn_authorization(NativeFn::Vault(vault_fn.clone()))
-                            }
-                            RENodeVisibilityOrigin::DirectAccess => match vault_fn {
-                                // TODO: Do we want to allow recaller to be able to withdraw from
-                                // TODO: any visible vault?
-                                VaultFn::Recall | VaultFn::RecallNonFungibles => {
-                                    let access_rule =
-                                        substate.access_rules_chain[0].get_group("recall");
-                                    let authorization = convert_contextless(access_rule);
-                                    vec![authorization]
-                                }
-                                _ => {
-                                    return Err(RuntimeError::ModuleError(ModuleError::AuthError(
-                                        AuthError::VisibilityError(vault_node_id),
-                                    )));
-                                }
-                            },
-                        };
-
-                        api.kernel_drop_lock(handle)?;
-                        auth
-                    }
->>>>>>> 0d436dc1
+
                     _ => vec![],
                 }
             }
@@ -367,16 +297,16 @@
                 identifier,
                 receiver: Some(ResolvedReceiver { receiver, .. }),
             } => {
-                let handle = api.lock_substate(
+                let handle = api.kernel_lock_substate(
                     *receiver,
                     NodeModuleId::AccessRules,
                     SubstateOffset::AccessRulesChain(AccessRulesChainOffset::AccessRulesChain),
                     LockFlags::read_only(),
                 )?;
-                let substate_ref = api.get_ref(handle)?;
+                let substate_ref = api.kernel_get_substate_ref(handle)?;
                 let substate = substate_ref.access_rules_chain();
                 let auth = substate.native_fn_authorization(identifier.clone());
-                api.drop_lock(handle)?;
+                api.kernel_drop_lock(handle)?;
                 auth
             }
         };

--- conflicted
+++ resolved
@@ -75,18 +75,7 @@
                     )?;
                 }
             }
-<<<<<<< HEAD
-            SysCallInput::DropNode { .. } => {
-=======
-            KernelApiCallInput::GetVisibleNodes => {
-                consume_api_cost(
-                    track,
-                    CostingReason::GetVisibleNodes,
-                    CostingEntry::ReadOwnedNodes,
-                )?;
-            }
             KernelApiCallInput::DropNode { .. } => {
->>>>>>> 07b5ac3b
                 // TODO: get size of the value
                 consume_api_cost(
                     track,

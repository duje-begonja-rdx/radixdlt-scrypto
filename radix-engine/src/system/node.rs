--- conflicted
+++ resolved
@@ -1,20 +1,12 @@
-<<<<<<< HEAD
-=======
 use crate::blueprints::package::PackageCodeTypeSubstate;
->>>>>>> 49edfbef
 use crate::blueprints::transaction_runtime::TransactionRuntimeSubstate;
 use crate::system::node_modules::access_rules::*;
 use crate::system::node_modules::type_info::TypeInfoSubstate;
 use crate::system::node_substates::*;
 use crate::types::*;
 use radix_engine_interface::api::component::*;
-<<<<<<< HEAD
-use radix_engine_interface::api::package::*;
-use radix_engine_interface::api::types::{AuthZoneStackOffset, PackageOffset, SubstateOffset};
-=======
 use radix_engine_interface::api::types::{AuthZoneStackOffset, PackageOffset, SubstateOffset};
 use radix_engine_interface::blueprints::package::*;
->>>>>>> 49edfbef
 
 use super::node_modules::event_schema::PackageEventSchemaSubstate;
 
@@ -116,11 +108,7 @@
                 substates.extend(object_substates);
             }
             RENodeInit::KeyValueStore | RENodeInit::NonFungibleStore => {}
-<<<<<<< HEAD
-            RENodeInit::GlobalPackage(package_info, code_type, code) => {
-=======
             RENodeInit::GlobalPackage(package_info, code_type, code, royalty) => {
->>>>>>> 49edfbef
                 substates.insert(
                     SubstateOffset::Package(PackageOffset::Info),
                     package_info.into(),
@@ -130,13 +118,10 @@
                     code_type.into(),
                 );
                 substates.insert(SubstateOffset::Package(PackageOffset::Code), code.into());
-<<<<<<< HEAD
-=======
                 substates.insert(
                     SubstateOffset::Package(PackageOffset::Royalty),
                     royalty.into(),
                 );
->>>>>>> 49edfbef
             }
             RENodeInit::TransactionRuntime(transaction_hash) => {
                 substates.insert(

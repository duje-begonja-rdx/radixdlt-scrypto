--- conflicted
+++ resolved
@@ -37,16 +37,11 @@
     W: WasmEngine<I>,
     I: WasmInstance,
 {
-<<<<<<< HEAD
-    pub fn new(this: ScryptoActorInfo, blueprint_abi: BlueprintAbi, system_api: &'s mut S) -> Self {
-=======
     pub fn new(
         this: ScryptoActorInfo,
         blueprint_abi: &'s BlueprintAbi,
         system_api: &'s mut S,
-        cost_unit_counter: &'c mut CostUnitCounter,
     ) -> Self {
->>>>>>> 4e1d2f0a
         RadixEngineWasmRuntime {
             this,
             blueprint_abi,

--- conflicted
+++ resolved
@@ -82,11 +82,7 @@
 
 pub enum SNodeState {
     Scrypto(ScryptoActorInfo, Option<Component>),
-<<<<<<< HEAD
-    Resource(ResourceAddress),
-=======
     Resource(ResourceAddress, ResourceManager),
->>>>>>> b32b3375
     Bucket(Bucket),
     Vault(VaultId),
 }
@@ -769,7 +765,6 @@
                     let initial_loaded_object_refs = ComponentObjectRefs {
                         vault_ids: data.vault_ids.into_iter().collect(),
                         lazy_map_ids: data.lazy_map_ids.into_iter().collect(),
-<<<<<<< HEAD
                     };
                     let istate = InterpreterState::Component {
                         component_address,
@@ -777,15 +772,6 @@
                         initial_loaded_object_refs,
                         additional_object_refs: ComponentObjectRefs::new(),
                     };
-=======
-                    };
-                    let istate = InterpreterState::Component {
-                        component_address,
-                        component,
-                        initial_loaded_object_refs,
-                        additional_object_refs: ComponentObjectRefs::new(),
-                    };
->>>>>>> b32b3375
                     let mut args_with_self = vec![ScryptoValue::from_value(&component_address)];
                     args_with_self.extend(args);
 

use crate::engine::ScryptoInterpreter;
use crate::ledger::{ReadableSubstateStore, WriteableSubstateStore};
use crate::transaction::{
    execute_transaction, ExecutionConfig, FeeReserveConfig, TransactionReceipt,
};
use crate::types::*;
use crate::wasm::WasmEngine;
use radix_engine_interface::api::types::{
    GlobalAddress, RENodeId, ResourceManagerOffset, SubstateId, SubstateOffset,
};
use radix_engine_interface::crypto::hash;
use radix_engine_interface::data::*;
use radix_engine_interface::model::*;
use radix_engine_interface::modules::auth::AuthAddresses;
use radix_engine_interface::rule;
use transaction::model::{BasicInstruction, SystemInstruction, SystemTransaction};
use transaction::validation::{IdAllocator, IdSpace};

const XRD_SYMBOL: &str = "XRD";
const XRD_NAME: &str = "Radix";
const XRD_DESCRIPTION: &str = "The Radix Public Network's native token, used to pay the network's required transaction fees and to secure the network through staking to its validator nodes.";
const XRD_URL: &str = "https://tokens.radixdlt.com";
const XRD_MAX_SUPPLY: i128 = 1_000_000_000_000i128;

pub struct GenesisReceipt {
    pub faucet_package: PackageAddress,
    pub account_package: PackageAddress,
    pub ecdsa_secp256k1_token: ResourceAddress,
    pub system_token: ResourceAddress,
    pub xrd_token: ResourceAddress,
    pub faucet_component: ComponentAddress,
    pub epoch_manager: SystemAddress,
    pub clock: SystemAddress,
    pub eddsa_ed25519_token: ResourceAddress,
}

<<<<<<< HEAD
pub fn create_genesis(
    validator_set: HashSet<EcdsaSecp256k1PublicKey>,
    initial_epoch: u64,
    rounds_per_epoch: u64,
) -> SystemTransaction {
=======
pub fn create_genesis(validator_set: Vec<EcdsaSecp256k1PublicKey>) -> SystemTransaction {
    let mocked_hash = hash([0u8; 1]);
>>>>>>> 7695fe50
    let mut blobs = Vec::new();
    let mut id_allocator = IdAllocator::new(IdSpace::Transaction, mocked_hash);
    let create_faucet_package = {
        let faucet_code = include_bytes!("../../../assets/faucet.wasm").to_vec();
        let faucet_abi = include_bytes!("../../../assets/faucet.abi").to_vec();
        let inst = BasicInstruction::PublishPackage {
            code: Blob(hash(&faucet_code)),
            abi: Blob(hash(&faucet_abi)),
            royalty_config: BTreeMap::new(),
            metadata: BTreeMap::new(),
            access_rules: AccessRules::new().default(AccessRule::DenyAll, AccessRule::DenyAll),
        };

        blobs.push(faucet_code);
        blobs.push(faucet_abi);

        inst
    };
    let create_account_package = {
        let account_code = include_bytes!("../../../assets/account.wasm").to_vec();
        let account_abi = include_bytes!("../../../assets/account.abi").to_vec();
        let inst = BasicInstruction::PublishPackage {
            code: Blob(hash(&account_code)),
            abi: Blob(hash(&account_abi)),
            royalty_config: BTreeMap::new(),
            metadata: BTreeMap::new(),
            access_rules: AccessRules::new().default(AccessRule::DenyAll, AccessRule::DenyAll),
        };

        blobs.push(account_code);
        blobs.push(account_abi);

        inst
    };

    let create_ecdsa_secp256k1_token = {
        let metadata: BTreeMap<String, String> = BTreeMap::new();
        let mut access_rules = BTreeMap::new();
        access_rules.insert(
            ResourceMethodAuthKey::Withdraw,
            (rule!(allow_all), rule!(deny_all)),
        );

        // TODO: Create token at a specific address
        BasicInstruction::CreateNonFungibleResource {
            id_type: NonFungibleIdType::Bytes,
            metadata,
            access_rules,
            initial_supply: None,
        }
    };

    // TODO: Perhaps combine with ecdsa token?
    let create_system_token = {
        let metadata: BTreeMap<String, String> = BTreeMap::new();
        let mut access_rules = BTreeMap::new();
        access_rules.insert(
            ResourceMethodAuthKey::Withdraw,
            (rule!(allow_all), rule!(deny_all)),
        );
        let initial_supply = None;

        // TODO: Create token at a specific address
        BasicInstruction::CreateNonFungibleResource {
            id_type: NonFungibleIdType::Bytes,
            metadata,
            access_rules,
            initial_supply,
        }
    };

    let create_xrd_token = {
        let mut metadata = BTreeMap::new();
        metadata.insert("symbol".to_owned(), XRD_SYMBOL.to_owned());
        metadata.insert("name".to_owned(), XRD_NAME.to_owned());
        metadata.insert("description".to_owned(), XRD_DESCRIPTION.to_owned());
        metadata.insert("url".to_owned(), XRD_URL.to_owned());

        let mut access_rules = BTreeMap::new();
        access_rules.insert(
            ResourceMethodAuthKey::Withdraw,
            (rule!(allow_all), rule!(deny_all)),
        );

        let initial_supply: Option<Decimal> = Some(XRD_MAX_SUPPLY.into());
        BasicInstruction::CreateFungibleResource {
            divisibility: 18,
            metadata,
            access_rules,
            initial_supply,
        }
    };

    let take_xrd = BasicInstruction::TakeFromWorktop {
        resource_address: RADIX_TOKEN,
    };

    let create_xrd_faucet = {
        let bucket = Bucket(id_allocator.new_bucket_id().unwrap());
        BasicInstruction::CallFunction {
            package_address: FAUCET_PACKAGE,
            blueprint_name: FAUCET_BLUEPRINT.to_string(),
            function_name: "new".to_string(),
            args: args!(bucket),
        }
    };

    let create_epoch_manager = {
        SystemInstruction::CallNativeFunction {
            function_ident: NativeFunctionIdent {
                blueprint_name: EPOCH_MANAGER_BLUEPRINT.to_string(),
                function_name: EpochManagerFunction::Create.to_string(),
            },
            args: scrypto_encode(&EpochManagerCreateInvocation {
                validator_set,
                initial_epoch,
                rounds_per_epoch,
            })
            .unwrap(),
        }
    };

    let create_clock = {
        SystemInstruction::CallNativeFunction {
            function_ident: NativeFunctionIdent {
                blueprint_name: CLOCK_BLUEPRINT.to_string(),
                function_name: ClockFunction::Create.to_string(),
            },
            args: args!(),
        }
    };

    let create_eddsa_ed25519_token = {
        let metadata: BTreeMap<String, String> = BTreeMap::new();
        let mut access_rules = BTreeMap::new();
        access_rules.insert(
            ResourceMethodAuthKey::Withdraw,
            (rule!(allow_all), rule!(deny_all)),
        );
        let initial_supply = None;

        // TODO: Create token at a specific address
        BasicInstruction::CreateNonFungibleResource {
            id_type: NonFungibleIdType::Bytes,
            metadata,
            access_rules,
            initial_supply,
        }
    };

    SystemTransaction {
        instructions: vec![
            create_faucet_package.into(),
            create_account_package.into(),
            create_ecdsa_secp256k1_token.into(),
            create_system_token.into(),
            create_xrd_token.into(),
            take_xrd.into(),
            create_xrd_faucet.into(),
            create_epoch_manager.into(),
            create_clock.into(),
            create_eddsa_ed25519_token.into(),
        ],
        blobs,
        nonce: 0,
    }
}

pub fn genesis_result(receipt: &TransactionReceipt) -> GenesisReceipt {
    let faucet_package: PackageAddress = receipt.output(0);
    let account_package: PackageAddress = receipt.output(1);
    let (ecdsa_secp256k1_token, _bucket): (ResourceAddress, Option<Bucket>) = receipt.output(2);
    let (system_token, _bucket): (ResourceAddress, Option<Bucket>) = receipt.output(3);
    let (xrd_token, _bucket): (ResourceAddress, Option<Bucket>) = receipt.output(4);
    let faucet_component: ComponentAddress = receipt.output(6);
    let epoch_manager: SystemAddress = receipt.output(7);
    let clock: SystemAddress = receipt.output(8);
    let (eddsa_ed25519_token, _bucket): (ResourceAddress, Option<Bucket>) = receipt.output(9);

    GenesisReceipt {
        faucet_package,
        account_package,
        ecdsa_secp256k1_token,
        system_token,
        xrd_token,
        faucet_component,
        epoch_manager,
        clock,
        eddsa_ed25519_token,
    }
}

pub fn bootstrap<S, W>(
    substate_store: &mut S,
    scrypto_interpreter: &ScryptoInterpreter<W>,
) -> Option<TransactionReceipt>
where
    S: ReadableSubstateStore + WriteableSubstateStore,
    W: WasmEngine,
{
    bootstrap_with_validator_set(
        substate_store,
        scrypto_interpreter,
        HashSet::new(),
        1u64,
        1u64,
    )
}

pub fn bootstrap_with_validator_set<S, W>(
    substate_store: &mut S,
    scrypto_interpreter: &ScryptoInterpreter<W>,
    validator_set: HashSet<EcdsaSecp256k1PublicKey>,
    initial_epoch: u64,
    rounds_per_epoch: u64,
) -> Option<TransactionReceipt>
where
    S: ReadableSubstateStore + WriteableSubstateStore,
    W: WasmEngine,
{
    if substate_store
        .get_substate(&SubstateId(
            RENodeId::Global(GlobalAddress::Resource(RADIX_TOKEN)),
            SubstateOffset::ResourceManager(ResourceManagerOffset::ResourceManager),
        ))
        .is_none()
    {
        let genesis_transaction = create_genesis(validator_set, initial_epoch, rounds_per_epoch);

        let transaction_receipt = execute_transaction(
            substate_store,
            scrypto_interpreter,
            &FeeReserveConfig::default(),
            &ExecutionConfig::default(),
            &genesis_transaction.get_executable(vec![AuthAddresses::system_role()]),
        );

        let commit_result = transaction_receipt.expect_commit();
        commit_result.outcome.expect_success();
        commit_result.state_updates.commit(substate_store);

        Some(transaction_receipt)
    } else {
        None
    }
}

#[cfg(test)]
mod tests {
    use crate::{ledger::TypedInMemorySubstateStore, wasm::DefaultWasmEngine};

    use super::*;

    #[test]
    fn bootstrap_receipt_should_match_constants() {
        let scrypto_interpreter = ScryptoInterpreter::<DefaultWasmEngine>::default();
        let substate_store = TypedInMemorySubstateStore::new();
        let mut initial_validator_set = HashSet::new();
        initial_validator_set.insert(EcdsaSecp256k1PublicKey([0; 33]));
        let genesis_transaction = create_genesis(initial_validator_set.clone(), 1u64, 1u64);

        let transaction_receipt = execute_transaction(
            &substate_store,
            &scrypto_interpreter,
            &FeeReserveConfig::default(),
            &ExecutionConfig::default(),
            &genesis_transaction.get_executable(vec![AuthAddresses::system_role()]),
        );

        let validator_set = transaction_receipt
            .result
            .expect_commit()
            .next_epoch
            .as_ref()
            .expect("Should contain validator set");
        assert_eq!(validator_set, &(initial_validator_set, 1u64));

        let genesis_receipt = genesis_result(&transaction_receipt);

        assert_eq!(genesis_receipt.faucet_package, FAUCET_PACKAGE);
        assert_eq!(genesis_receipt.account_package, ACCOUNT_PACKAGE);
        assert_eq!(genesis_receipt.ecdsa_secp256k1_token, ECDSA_SECP256K1_TOKEN);
        assert_eq!(genesis_receipt.system_token, SYSTEM_TOKEN);
        assert_eq!(genesis_receipt.xrd_token, RADIX_TOKEN);
        assert_eq!(genesis_receipt.faucet_component, FAUCET_COMPONENT);
        assert_eq!(genesis_receipt.epoch_manager, EPOCH_MANAGER);
        assert_eq!(genesis_receipt.clock, CLOCK);
        assert_eq!(genesis_receipt.eddsa_ed25519_token, EDDSA_ED25519_TOKEN);
    }
}<|MERGE_RESOLUTION|>--- conflicted
+++ resolved
@@ -34,16 +34,12 @@
     pub eddsa_ed25519_token: ResourceAddress,
 }
 
-<<<<<<< HEAD
 pub fn create_genesis(
     validator_set: HashSet<EcdsaSecp256k1PublicKey>,
     initial_epoch: u64,
     rounds_per_epoch: u64,
 ) -> SystemTransaction {
-=======
-pub fn create_genesis(validator_set: Vec<EcdsaSecp256k1PublicKey>) -> SystemTransaction {
     let mocked_hash = hash([0u8; 1]);
->>>>>>> 7695fe50
     let mut blobs = Vec::new();
     let mut id_allocator = IdAllocator::new(IdSpace::Transaction, mocked_hash);
     let create_faucet_package = {

--- conflicted
+++ resolved
@@ -26,7 +26,7 @@
 
 /// A performance-driven limit on the number of simultaneously pending "delayed withdrawal"
 /// operations on any validator's owner's SU vault.
-pub const OWNER_SU_PENDING_WITHDRAWALS_LIMIT: usize = 100;
+pub const OWNER_STAKE_UNITS_PENDING_WITHDRAWALS_LIMIT: usize = 100;
 
 #[derive(Debug, Clone, PartialEq, Eq, ScryptoSbor)]
 pub struct ValidatorSubstate {
@@ -46,7 +46,7 @@
 
     /// A type of fungible token representing stake units specific to this validator.
     /// Conceptually, "staking to validator A" means "exchanging XRDs for SUs of A".
-    pub su_token: ResourceAddress,
+    pub stake_unit_token: ResourceAddress,
 
     /// A vault holding the XRDs currently staked to this validator.
     pub stake_xrd_vault_id: Own,
@@ -63,24 +63,24 @@
     /// A vault holding the SUs that this validator's owner voluntarily decided to temporarily lock
     /// here, as a public display of their confidence in this validator's future reliability.
     /// Withdrawing SUs from this vault is subject to a delay (which is configured separately from
-    /// the regular unstaking delay, see [`EpochManagerConfigSubstate.num_owner_su_unlock_epochs`]).
+    /// the regular unstaking delay, see [`EpochManagerConfigSubstate.num_owner_stake_units_unlock_epochs`]).
     /// This vault is private to the owner (i.e. the owner's badge is required for any interaction
     /// with this vault).
-    pub locked_owner_su_vault_id: Own,
+    pub locked_owner_stake_unit_vault_id: Own,
 
     /// A vault holding the SUs which the owner has decided to withdraw from their "public display"
-    /// vault (see [`locked_owner_su_vault_id`]) but which have not yet been unlocked after the
-    /// mandatory delay (see [`pending_owner_su_withdrawals`]).
-    pub pending_owner_su_unlock_vault_id: Own,
+    /// vault (see [`locked_owner_stake_unit_vault_id`]) but which have not yet been unlocked after
+    /// the mandatory delay (see [`pending_owner_stake_unit_withdrawals`]).
+    pub pending_owner_stake_unit_unlock_vault_id: Own,
 
     /// All currently pending "delayed withdrawal" operations of the owner's SU vault (see
-    /// [`locked_owner_su_vault_id`).
+    /// [`locked_owner_stake_unit_vault_id`]).
     /// This maps an epoch number to an amount of SU that becomes unlocked at that epoch.
     /// Note: because of performance considerations, a maximum size of this map is limited to
-    /// [`OWNER_SU_PENDING_WITHDRAWALS_LIMIT`]: starting another withdrawal will first attempt to
-    /// automatically claim any withdrawals that have finished their wait, and only then will fail
-    /// if the limit is exceeded.
-    pub pending_owner_su_withdrawals: BTreeMap<u64, Decimal>,
+    /// [`OWNER_STAKE_UNITS_PENDING_WITHDRAWALS_LIMIT`]: starting another withdrawal will first
+    /// attempt to automatically claim any withdrawals that have finished their wait, and only then
+    /// will fail if the limit is exceeded.
+    pub pending_owner_stake_unit_withdrawals: BTreeMap<u64, Decimal>,
 }
 
 #[derive(Debug, Clone, PartialEq, Eq, ScryptoSbor)]
@@ -135,22 +135,22 @@
         let mut validator: ValidatorSubstate = api.field_lock_read_typed(handle)?;
 
         // Stake
-        let (su_bucket, new_stake_amount) = {
-            let mut su_resman = ResourceManager(validator.su_token);
+        let (stake_unit_bucket, new_stake_amount) = {
+            let mut stake_unit_resman = ResourceManager(validator.stake_unit_token);
             let mut xrd_vault = Vault(validator.stake_xrd_vault_id);
 
-            let total_su_supply = su_resman.total_supply(api)?;
+            let total_stake_unit_supply = stake_unit_resman.total_supply(api)?;
             let active_stake_amount = xrd_vault.sys_amount(api)?;
-            let su_mint_amount = if active_stake_amount.is_zero() {
+            let stake_unit_mint_amount = if active_stake_amount.is_zero() {
                 xrd_bucket_amount
             } else {
-                xrd_bucket_amount * total_su_supply / active_stake_amount
+                xrd_bucket_amount * total_stake_unit_supply / active_stake_amount
             };
 
-            let su_bucket = su_resman.mint_fungible(su_mint_amount, api)?;
+            let stake_unit_bucket = stake_unit_resman.mint_fungible(stake_unit_mint_amount, api)?;
             xrd_vault.sys_put(xrd_bucket, api)?;
             let new_stake_amount = xrd_vault.sys_amount(api)?;
-            (su_bucket, new_stake_amount)
+            (stake_unit_bucket, new_stake_amount)
         };
 
         // Update EpochManager
@@ -167,14 +167,14 @@
             },
         )?;
 
-        Ok(su_bucket)
-    }
-
-    pub fn unstake<Y>(su_bucket: Bucket, api: &mut Y) -> Result<Bucket, RuntimeError>
-    where
-        Y: ClientApi<RuntimeError>,
-    {
-        let su_bucket_amount = su_bucket.sys_amount(api)?;
+        Ok(stake_unit_bucket)
+    }
+
+    pub fn unstake<Y>(stake_unit_bucket: Bucket, api: &mut Y) -> Result<Bucket, RuntimeError>
+    where
+        Y: ClientApi<RuntimeError>,
+    {
+        let stake_unit_bucket_amount = stake_unit_bucket.sys_amount(api)?;
 
         let handle = api.actor_lock_field(
             OBJECT_HANDLE_SELF,
@@ -188,17 +188,17 @@
             let mut stake_vault = Vault(validator.stake_xrd_vault_id);
             let mut unstake_vault = Vault(validator.pending_xrd_withdraw_vault_id);
             let nft_resman = ResourceManager(validator.unstake_nft);
-            let mut su_resman = ResourceManager(validator.su_token);
+            let mut su_resman = ResourceManager(validator.stake_unit_token);
 
             let active_stake_amount = stake_vault.sys_amount(api)?;
             let total_su_supply = su_resman.total_supply(api)?;
             let xrd_amount = if total_su_supply.is_zero() {
                 Decimal::zero()
             } else {
-                su_bucket_amount * active_stake_amount / total_su_supply
+                stake_unit_bucket_amount * active_stake_amount / total_su_supply
             };
 
-            su_resman.burn(su_bucket, api)?;
+            su_resman.burn(stake_unit_bucket, api)?;
 
             let manager_handle = api.actor_lock_field(
                 OBJECT_HANDLE_OUTER_OBJECT,
@@ -242,7 +242,7 @@
         Runtime::emit_event(
             api,
             UnstakeEvent {
-                stake_units: su_bucket_amount,
+                stake_units: stake_unit_bucket_amount,
             },
         )?;
 
@@ -475,13 +475,8 @@
         )?;
         let mut substate: ValidatorSubstate = api.field_lock_read_typed(handle)?;
 
-<<<<<<< HEAD
-        let stake_added_xrd = xrd_bucket.sys_amount(api)?;
-        let total_su_supply = ResourceManager(substate.su_token).total_supply(api)?;
-=======
         let stake_pool_added_xrd = xrd_bucket.sys_amount(api)?;
-        let liquidity_token_supply = ResourceManager(substate.liquidity_token).total_supply(api)?;
->>>>>>> 1cae7a5f
+        let total_stake_unit_supply = ResourceManager(substate.stake_unit_token).total_supply(api)?;
 
         let mut stake_xrd_vault = Vault(substate.stake_xrd_vault_id);
         let starting_stake_pool_xrd = stake_xrd_vault.sys_amount(api)?;
@@ -496,17 +491,11 @@
 
         Runtime::emit_event(
             api,
-<<<<<<< HEAD
-            RewardAppliedEvent {
-                stake_added_xrd,
-                total_su_supply,
-=======
             ValidatorEmissionAppliedEvent {
                 epoch,
                 starting_stake_pool_xrd,
                 stake_pool_added_xrd,
-                liquidity_token_supply,
->>>>>>> 1cae7a5f
+                total_stake_unit_supply,
                 validator_fee_xrd: Decimal::zero(), // TODO(emissions): update after implementing validator fees
                 proposals_made,
                 proposals_missed,
@@ -742,13 +731,13 @@
             sorted_key: None,
             key,
             is_registered,
-            su_token,
+            stake_unit_token: su_token,
             unstake_nft,
             stake_xrd_vault_id: stake_xrd_vault.0,
             pending_xrd_withdraw_vault_id: pending_xrd_withdraw_vault.0,
-            locked_owner_su_vault_id: locked_owner_su_vault.0,
-            pending_owner_su_unlock_vault_id: pending_owner_su_unlock_vault.0,
-            pending_owner_su_withdrawals,
+            locked_owner_stake_unit_vault_id: locked_owner_su_vault.0,
+            pending_owner_stake_unit_unlock_vault_id: pending_owner_su_unlock_vault.0,
+            pending_owner_stake_unit_withdrawals: pending_owner_su_withdrawals,
         };
 
         let validator_id = api.new_simple_object(

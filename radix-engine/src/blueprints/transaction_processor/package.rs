--- conflicted
+++ resolved
@@ -46,12 +46,9 @@
                     functions,
                     virtual_lazy_load_functions: btreemap!(),
                     event_schema: [].into(),
-<<<<<<< HEAD
                     dependencies: btreeset!(),
-=======
                     method_auth_template: btreemap!(),
                     outer_method_auth_template: btreemap!(),
->>>>>>> 1b31890a
                 }
             ),
         }

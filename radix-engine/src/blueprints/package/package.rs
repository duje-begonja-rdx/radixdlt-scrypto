--- conflicted
+++ resolved
@@ -214,10 +214,7 @@
 impl PackageNativePackage {
     pub fn schema() -> PackageSchema {
         let mut aggregator = TypeAggregator::<ScryptoCustomTypeKind>::new();
-<<<<<<< HEAD
-=======
-
->>>>>>> c4f4227e
+
         let mut substates = Vec::new();
         substates.push(aggregator.add_child_type_and_descendents::<PackageInfoSubstate>());
         substates.push(aggregator.add_child_type_and_descendents::<PackageCodeTypeSubstate>());

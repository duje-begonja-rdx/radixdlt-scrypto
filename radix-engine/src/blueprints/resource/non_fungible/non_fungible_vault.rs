use crate::blueprints::resource::*;
use crate::errors::ApplicationError;
use crate::errors::RuntimeError;
use crate::kernel::kernel_api::KernelNodeApi;
use crate::types::*;
use native_sdk::resource::NativeBucket;
use native_sdk::runtime::Runtime;
use radix_engine_interface::api::{
    ClientApi, CollectionIndex, FieldValue, LockFlags, OBJECT_HANDLE_OUTER_OBJECT,
    OBJECT_HANDLE_SELF,
};
use radix_engine_interface::blueprints::resource::*;
use radix_engine_interface::types::*;

#[derive(Debug, Clone, PartialEq, Eq, ScryptoSbor)]
pub enum NonFungibleVaultError {
    MissingId(NonFungibleLocalId),
    NotEnoughAmount,
}

pub use radix_engine_interface::blueprints::resource::LiquidNonFungibleVault as NonFungibleVaultBalanceSubstate;

pub const NON_FUNGIBLE_VAULT_CONTENTS_INDEX: CollectionIndex = 0u8;

pub use crate::types::NonFungibleLocalId as NonFungibleVaultContentsEntry;

pub struct NonFungibleVaultBlueprint;

impl NonFungibleVaultBlueprint {
    pub fn take<Y>(amount: &Decimal, api: &mut Y) -> Result<Bucket, RuntimeError>
    where
        Y: KernelNodeApi + ClientApi<RuntimeError>,
    {
        Self::take_advanced(amount, WithdrawStrategy::Exact, api)
    }

    pub fn take_advanced<Y>(
        amount: &Decimal,
        withdraw_strategy: WithdrawStrategy,
        api: &mut Y,
    ) -> Result<Bucket, RuntimeError>
    where
        Y: KernelNodeApi + ClientApi<RuntimeError>,
    {
        Self::assert_not_frozen(VaultFreezeFlags::WITHDRAW, api)?;

        let amount = amount.for_withdrawal(0, withdraw_strategy);

        // Check amount
        let n = check_non_fungible_amount(&amount).map_err(|_| {
            RuntimeError::ApplicationError(ApplicationError::VaultError(VaultError::InvalidAmount))
        })?;

        // Take
        let taken = Self::internal_take_by_amount(n, api)?;

        // Create node
        NonFungibleResourceManagerBlueprint::create_bucket(taken.into_ids(), api)
    }

    pub fn take_non_fungibles<Y>(
        non_fungible_local_ids: &BTreeSet<NonFungibleLocalId>,
        api: &mut Y,
    ) -> Result<Bucket, RuntimeError>
    where
        Y: ClientApi<RuntimeError>,
    {
        Self::assert_not_frozen(VaultFreezeFlags::WITHDRAW, api)?;

        // Take
        let taken = Self::internal_take_non_fungibles(non_fungible_local_ids, api)?;

        // Create node
        NonFungibleResourceManagerBlueprint::create_bucket(taken.into_ids(), api)
    }

    pub fn put<Y>(bucket: Bucket, api: &mut Y) -> Result<(), RuntimeError>
    where
        Y: ClientApi<RuntimeError>,
    {
        Self::assert_not_frozen(VaultFreezeFlags::DEPOSIT, api)?;

        // Drop other bucket
        let other_bucket = drop_non_fungible_bucket(bucket.0.as_node_id(), api)?;

        // Put
        Self::internal_put(other_bucket.liquid, api)?;

        Ok(())
    }

    pub fn get_amount<Y>(api: &mut Y) -> Result<Decimal, RuntimeError>
    where
        Y: KernelNodeApi + ClientApi<RuntimeError>,
    {
        let amount = Self::liquid_amount(api)? + Self::locked_amount(api)?;

        Ok(amount)
    }

    pub fn get_non_fungible_local_ids<Y>(
        api: &mut Y,
    ) -> Result<BTreeSet<NonFungibleLocalId>, RuntimeError>
    where
        Y: ClientApi<RuntimeError>,
    {
        let mut ids = Self::liquid_non_fungible_local_ids(api)?;
        ids.extend(Self::locked_non_fungible_local_ids(api)?);
        Ok(ids)
    }

    pub fn recall<Y>(amount: Decimal, api: &mut Y) -> Result<Bucket, RuntimeError>
    where
        Y: KernelNodeApi + ClientApi<RuntimeError>,
    {
        Self::assert_recallable(api)?;

        let n = check_non_fungible_amount(&amount).map_err(|_| {
            RuntimeError::ApplicationError(ApplicationError::VaultError(VaultError::InvalidAmount))
        })?;

        let taken = Self::internal_take_by_amount(n, api)?;

        let bucket = NonFungibleResourceManagerBlueprint::create_bucket(taken.into_ids(), api)?;

        Runtime::emit_event(api, RecallResourceEvent::Amount(amount))?;

        Ok(bucket)
    }

    pub fn freeze<Y>(to_freeze: VaultFreezeFlags, api: &mut Y) -> Result<(), RuntimeError>
    where
        Y: KernelNodeApi + ClientApi<RuntimeError>,
    {
        Self::assert_freezable(api)?;

        let frozen_flag_handle = api.actor_open_field(
            OBJECT_HANDLE_SELF,
            NonFungibleVaultField::VaultFrozenFlag.into(),
            LockFlags::MUTABLE,
        )?;

        let mut frozen: VaultFrozenFlag = api.field_read_typed(frozen_flag_handle)?;
        frozen.frozen.insert(to_freeze);
        api.field_write_typed(frozen_flag_handle, &frozen)?;

        Ok(())
    }

    pub fn unfreeze<Y>(to_unfreeze: VaultFreezeFlags, api: &mut Y) -> Result<(), RuntimeError>
    where
        Y: KernelNodeApi + ClientApi<RuntimeError>,
    {
        Self::assert_freezable(api)?;

        let frozen_flag_handle = api.actor_open_field(
            OBJECT_HANDLE_SELF,
            NonFungibleVaultField::VaultFrozenFlag.into(),
            LockFlags::MUTABLE,
        )?;
        let mut frozen: VaultFrozenFlag = api.field_read_typed(frozen_flag_handle)?;
        frozen.frozen.remove(to_unfreeze);
        api.field_write_typed(frozen_flag_handle, &frozen)?;

        Ok(())
    }

    pub fn recall_non_fungibles<Y>(
        non_fungible_local_ids: BTreeSet<NonFungibleLocalId>,
        api: &mut Y,
    ) -> Result<Bucket, RuntimeError>
    where
        Y: KernelNodeApi + ClientApi<RuntimeError>,
    {
        Self::assert_recallable(api)?;

        let taken = Self::internal_take_non_fungibles(&non_fungible_local_ids, api)?;

        let bucket = NonFungibleResourceManagerBlueprint::create_bucket(taken.into_ids(), api)?;

        Runtime::emit_event(api, RecallResourceEvent::Ids(non_fungible_local_ids))?;

        Ok(bucket)
    }

    pub fn create_proof_of_non_fungibles<Y>(
        receiver: &NodeId,
        ids: BTreeSet<NonFungibleLocalId>,
        api: &mut Y,
    ) -> Result<Proof, RuntimeError>
    where
        Y: KernelNodeApi + ClientApi<RuntimeError>,
    {
        Self::lock_non_fungibles(&ids, api)?;

        let proof_info = ProofMoveableSubstate { restricted: false };
        let proof_evidence = NonFungibleProofSubstate::new(
            ids.clone(),
            btreemap!(
                LocalRef::Vault(Reference(receiver.clone().into()))=> ids
            ),
        )
        .map_err(|e| {
            RuntimeError::ApplicationError(ApplicationError::VaultError(VaultError::ProofError(e)))
        })?;
        let proof_id = api.new_simple_object(
            NON_FUNGIBLE_PROOF_BLUEPRINT,
            vec![
                FieldValue::new(&proof_info),
                FieldValue::new(&proof_evidence),
            ],
        )?;
        Ok(Proof(Own(proof_id)))
    }

    pub fn burn<Y>(amount: Decimal, api: &mut Y) -> Result<(), RuntimeError>
    where
        Y: KernelNodeApi + ClientApi<RuntimeError>,
    {
        Self::assert_not_frozen(VaultFreezeFlags::BURN, api)?;

        Self::take(&amount, api)?.package_burn(api)?;
        Ok(())
    }

    pub fn burn_non_fungibles<Y>(
        non_fungible_local_ids: &BTreeSet<NonFungibleLocalId>,
        api: &mut Y,
    ) -> Result<(), RuntimeError>
    where
        Y: KernelNodeApi + ClientApi<RuntimeError>,
    {
        Self::assert_not_frozen(VaultFreezeFlags::BURN, api)?;

        Self::take_non_fungibles(non_fungible_local_ids, api)?.package_burn(api)?;
        Ok(())
    }

    //===================
    // Protected methods
    //===================

    pub fn lock_non_fungibles<Y>(
        ids: &BTreeSet<NonFungibleLocalId>,
        api: &mut Y,
    ) -> Result<(), RuntimeError>
    where
        Y: KernelNodeApi + ClientApi<RuntimeError>,
    {
        let handle = api.actor_open_field(
            OBJECT_HANDLE_SELF,
            NonFungibleVaultField::LockedNonFungible.into(),
            LockFlags::MUTABLE,
        )?;
        let mut locked: LockedNonFungibleResource = api.field_read_typed(handle)?;

        // Take from liquid if needed
        let delta: BTreeSet<NonFungibleLocalId> = ids
            .iter()
            .cloned()
            .filter(|id| !locked.ids.contains_key(id))
            .collect();
        Self::internal_take_non_fungibles(&delta, api)?;

        // Increase lock count
        for id in ids {
            locked.ids.entry(id.clone()).or_default().add_assign(1);
        }

        api.field_write_typed(handle, &locked)?;

        // Issue proof
        Ok(())
    }

    pub fn unlock_non_fungibles<Y>(
        ids: BTreeSet<NonFungibleLocalId>,
        api: &mut Y,
    ) -> Result<(), RuntimeError>
    where
        Y: ClientApi<RuntimeError>,
    {
        let handle = api.actor_open_field(
            OBJECT_HANDLE_SELF,
            NonFungibleVaultField::LockedNonFungible.into(),
            LockFlags::MUTABLE,
        )?;
        let mut locked: LockedNonFungibleResource = api.field_read_typed(handle)?;

        let mut liquid_non_fungibles = BTreeSet::<NonFungibleLocalId>::new();
        for id in ids {
            let cnt = locked
                .ids
                .remove(&id)
                .expect("Attempted to unlock non-fungible that was not locked");
            if cnt > 1 {
                locked.ids.insert(id, cnt - 1);
            } else {
                liquid_non_fungibles.insert(id);
            }
        }

        api.field_write_typed(handle, &locked)?;

        Self::internal_put(LiquidNonFungibleResource::new(liquid_non_fungibles), api)
    }

    //===================
    // Helper methods
    //===================

    fn assert_not_frozen<Y>(flags: VaultFreezeFlags, api: &mut Y) -> Result<(), RuntimeError>
    where
        Y: ClientApi<RuntimeError>,
    {
        if !api.actor_is_feature_enabled(OBJECT_HANDLE_OUTER_OBJECT, VAULT_FREEZE_FEATURE)? {
            return Ok(());
        }

        let frozen_flag_handle = api.actor_open_field(
            OBJECT_HANDLE_SELF,
            NonFungibleVaultField::VaultFrozenFlag.into(),
            LockFlags::read_only(),
        )?;
        let frozen: VaultFrozenFlag = api.field_read_typed(frozen_flag_handle)?;
        api.field_close(frozen_flag_handle)?;

        if frozen.frozen.intersects(flags) {
            return Err(RuntimeError::ApplicationError(
                ApplicationError::VaultError(VaultError::VaultIsFrozen),
            ));
        }

        Ok(())
    }

    fn assert_freezable<Y>(api: &mut Y) -> Result<(), RuntimeError>
    where
        Y: ClientApi<RuntimeError>,
    {
        if !api.actor_is_feature_enabled(OBJECT_HANDLE_OUTER_OBJECT, VAULT_FREEZE_FEATURE)? {
            return Err(RuntimeError::ApplicationError(
                ApplicationError::VaultError(VaultError::NotFreezable),
            ));
        }

        Ok(())
    }

    fn assert_recallable<Y>(api: &mut Y) -> Result<(), RuntimeError>
    where
        Y: ClientApi<RuntimeError>,
    {
        if !api.actor_is_feature_enabled(OBJECT_HANDLE_OUTER_OBJECT, VAULT_RECALL_FEATURE)? {
            return Err(RuntimeError::ApplicationError(
                ApplicationError::VaultError(VaultError::NotRecallable),
            ));
        }

        Ok(())
    }

    fn liquid_amount<Y>(api: &mut Y) -> Result<Decimal, RuntimeError>
    where
        Y: ClientApi<RuntimeError>,
    {
        let handle = api.actor_open_field(
            OBJECT_HANDLE_SELF,
            NonFungibleVaultField::LiquidNonFungible.into(),
            LockFlags::read_only(),
        )?;
        let substate_ref: LiquidNonFungibleVault = api.field_read_typed(handle)?;
        let amount = substate_ref.amount;
        api.field_close(handle)?;
        Ok(amount)
    }

    fn locked_amount<Y>(api: &mut Y) -> Result<Decimal, RuntimeError>
    where
        Y: ClientApi<RuntimeError>,
    {
        let handle = api.actor_open_field(
            OBJECT_HANDLE_SELF,
            NonFungibleVaultField::LockedNonFungible.into(),
            LockFlags::read_only(),
        )?;
        let substate_ref: LockedNonFungibleResource = api.field_read_typed(handle)?;
        let amount = substate_ref.amount();
        api.field_close(handle)?;
        Ok(amount)
    }

    fn liquid_non_fungible_local_ids<Y>(
        api: &mut Y,
    ) -> Result<BTreeSet<NonFungibleLocalId>, RuntimeError>
    where
        Y: ClientApi<RuntimeError>,
    {
        // FIXME: only allow a certain amount to be returned
        let items: Vec<NonFungibleLocalId> = api.actor_index_scan_typed(
            OBJECT_HANDLE_SELF,
            NON_FUNGIBLE_VAULT_CONTENTS_INDEX,
            u32::MAX,
        )?;
        let ids = items.into_iter().collect();
        Ok(ids)
    }

    fn locked_non_fungible_local_ids<Y>(
        api: &mut Y,
    ) -> Result<BTreeSet<NonFungibleLocalId>, RuntimeError>
    where
        Y: ClientApi<RuntimeError>,
    {
        let handle = api.actor_open_field(
            OBJECT_HANDLE_SELF,
            NonFungibleVaultField::LockedNonFungible.into(),
            LockFlags::read_only(),
        )?;
        let substate_ref: LockedNonFungibleResource = api.field_read_typed(handle)?;
        let ids = substate_ref.ids();
        api.field_close(handle)?;
        Ok(ids)
    }

    fn internal_take_by_amount<Y>(
        n: u32,
        api: &mut Y,
    ) -> Result<LiquidNonFungibleResource, RuntimeError>
    where
        Y: ClientApi<RuntimeError>,
    {
        // deduct from liquidity pool
        let handle = api.actor_open_field(
            OBJECT_HANDLE_SELF,
            NonFungibleVaultField::LiquidNonFungible.into(),
            LockFlags::MUTABLE,
        )?;
<<<<<<< HEAD
        let mut substate_ref: LiquidNonFungibleVault = api.field_read_typed(handle)?;

        // deduct from liquidity pool
        if substate_ref.amount < amount {
=======
        let mut substate_ref: LiquidNonFungibleVault = api.field_lock_read_typed(handle)?;
        if substate_ref.amount < Decimal::from(n) {
>>>>>>> 6bc15385
            return Err(RuntimeError::ApplicationError(
                ApplicationError::NonFungibleVaultError(NonFungibleVaultError::NotEnoughAmount),
            ));
        }
        substate_ref.amount -= Decimal::from(n);

        let taken = {
            let ids: Vec<NonFungibleLocalId> = api.actor_index_take_typed(
                OBJECT_HANDLE_SELF,
                NON_FUNGIBLE_VAULT_CONTENTS_INDEX,
                n,
            )?;
            LiquidNonFungibleResource {
                ids: ids.into_iter().collect(),
            }
        };

        api.field_write_typed(handle, &substate_ref)?;
        api.field_close(handle)?;

        Runtime::emit_event(api, WithdrawResourceEvent::Ids(taken.ids.clone()))?;

        Ok(taken)
    }

    pub fn internal_take_non_fungibles<Y>(
        ids: &BTreeSet<NonFungibleLocalId>,
        api: &mut Y,
    ) -> Result<LiquidNonFungibleResource, RuntimeError>
    where
        Y: ClientApi<RuntimeError>,
    {
        let handle = api.actor_open_field(
            OBJECT_HANDLE_SELF,
            NonFungibleVaultField::LiquidNonFungible.into(),
            LockFlags::MUTABLE,
        )?;
        let mut substate_ref: LiquidNonFungibleVault = api.field_read_typed(handle)?;

        substate_ref.amount -= Decimal::from(ids.len());

        // TODO: Batch remove
        for id in ids {
            let removed = api.actor_index_remove(
                OBJECT_HANDLE_SELF,
                NON_FUNGIBLE_VAULT_CONTENTS_INDEX,
                scrypto_encode(id).unwrap(),
            )?;

            if removed.is_none() {
                return Err(RuntimeError::ApplicationError(
                    ApplicationError::NonFungibleVaultError(NonFungibleVaultError::MissingId(
                        id.clone(),
                    )),
                ));
            }
        }

        Runtime::emit_event(api, WithdrawResourceEvent::Ids(ids.clone()))?;
        api.field_write_typed(handle, &substate_ref)?;
        api.field_close(handle)?;

        Ok(LiquidNonFungibleResource::new(ids.clone()))
    }

    pub fn internal_put<Y>(
        resource: LiquidNonFungibleResource,
        api: &mut Y,
    ) -> Result<(), RuntimeError>
    where
        Y: ClientApi<RuntimeError>,
    {
        if resource.is_empty() {
            return Ok(());
        }

        let event = DepositResourceEvent::Ids(resource.ids().clone());

        let handle = api.actor_open_field(
            OBJECT_HANDLE_SELF,
            NonFungibleVaultField::LiquidNonFungible.into(),
            LockFlags::MUTABLE,
        )?;
        let mut vault: LiquidNonFungibleVault = api.field_read_typed(handle)?;

        vault.amount += Decimal::from(resource.ids.len());

        // update liquidity
        // TODO: Batch update
        // TODO: Rather than insert, use create_unique?
        for id in resource.ids {
            api.actor_index_insert_typed(
                OBJECT_HANDLE_SELF,
                NON_FUNGIBLE_VAULT_CONTENTS_INDEX,
                scrypto_encode(&id).unwrap(),
                id,
            )?;
        }

        api.field_write_typed(handle, &vault)?;
        api.field_close(handle)?;

        Runtime::emit_event(api, event)?;

        Ok(())
    }
}<|MERGE_RESOLUTION|>--- conflicted
+++ resolved
@@ -436,15 +436,9 @@
             NonFungibleVaultField::LiquidNonFungible.into(),
             LockFlags::MUTABLE,
         )?;
-<<<<<<< HEAD
         let mut substate_ref: LiquidNonFungibleVault = api.field_read_typed(handle)?;
 
-        // deduct from liquidity pool
-        if substate_ref.amount < amount {
-=======
-        let mut substate_ref: LiquidNonFungibleVault = api.field_lock_read_typed(handle)?;
         if substate_ref.amount < Decimal::from(n) {
->>>>>>> 6bc15385
             return Err(RuntimeError::ApplicationError(
                 ApplicationError::NonFungibleVaultError(NonFungibleVaultError::NotEnoughAmount),
             ));

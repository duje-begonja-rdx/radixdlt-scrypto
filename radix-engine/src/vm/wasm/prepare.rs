--- conflicted
+++ resolved
@@ -3,12 +3,7 @@
     Instruction::{self, *},
     Internal, Module, Type, ValueType,
 };
-<<<<<<< HEAD
 use radix_engine_interface::blueprints::package::BlueprintSetup;
-use radix_engine_interface::schema::FeaturedSchema;
-=======
-use radix_engine_interface::schema::BlueprintSchema;
->>>>>>> cd084ece
 use wasm_instrument::{
     gas_metering::{self, Rules},
     inject_stack_limiter,
@@ -949,33 +944,6 @@
             .module
             .export_section()
             .ok_or(PrepareError::NoExportSection)?;
-<<<<<<< HEAD
-        for blueprint_setup in blueprints {
-            for func in blueprint_setup.functions.values() {
-                let export_mapping = &func.export;
-                match export_mapping {
-                    FeaturedSchema::Conditional {
-                        value: export_name, ..
-                    }
-                    | FeaturedSchema::Normal { value: export_name } => {
-                        if !exports.entries().iter().any(|x| {
-                            x.field().eq(export_name) && {
-                                if let Internal::Function(func_index) = x.internal() {
-                                    Self::function_matches(
-                                        &self.module,
-                                        *func_index as usize,
-                                        vec![ValueType::I64],
-                                        vec![ValueType::I64],
-                                    )
-                                } else {
-                                    false
-                                }
-                            }
-                        }) {
-                            return Err(PrepareError::MissingExport {
-                                export_name: export_name.to_string(),
-                            });
-=======
         for blueprint_schema in blueprints {
             for func in blueprint_schema.functions.values() {
                 let export_name = &func.export;
@@ -990,7 +958,6 @@
                             )
                         } else {
                             false
->>>>>>> cd084ece
                         }
                     }
                 }) {
@@ -1122,12 +1089,8 @@
 mod tests {
     // Note this useful idiom: importing names from outer (for mod tests) scope.
     use super::*;
-<<<<<<< HEAD
     use radix_engine_interface::blueprints::package::FunctionSetup;
-    use radix_engine_interface::schema::{BlueprintSchema, ExportSchema, FieldSchema};
-=======
-    use radix_engine_interface::schema::{BlueprintSchema, FieldSchema, FunctionSchema};
->>>>>>> cd084ece
+    use radix_engine_interface::schema::{BlueprintSchema, FieldSchema};
     use sbor::basic_well_known_types::{ANY_ID, UNIT_ID};
     use wabt::wat2wasm;
 

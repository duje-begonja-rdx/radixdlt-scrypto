--- conflicted
+++ resolved
@@ -35,7 +35,6 @@
 
     fn replace_ids(
         &mut self,
-<<<<<<< HEAD
         mut value: ScryptoValue,
     ) -> Result<ScryptoValue, RuntimeError> {
         value.replace_ids(&mut self.proof_id_mapping, &mut self.bucket_id_mapping)
@@ -44,23 +43,6 @@
                 ScryptoValueReplaceError::ProofIdNotFound(proof_id) => RuntimeError::ProofNotFound(proof_id),
             })?;
         Ok(value)
-=======
-        mut values: Vec<ScryptoValue>,
-    ) -> Result<Vec<ScryptoValue>, RuntimeError> {
-        for value in values.iter_mut() {
-            value
-                .replace_ids(&mut self.proof_id_mapping, &mut self.bucket_id_mapping)
-                .map_err(|e| match e {
-                    ScryptoValueReplaceError::BucketIdNotFound(bucket_id) => {
-                        RuntimeError::BucketNotFound(bucket_id)
-                    }
-                    ScryptoValueReplaceError::ProofIdNotFound(proof_id) => {
-                        RuntimeError::ProofNotFound(proof_id)
-                    }
-                })?;
-        }
-        Ok(values)
->>>>>>> 3bd3b48d
     }
 
     pub fn outputs(&self) -> &[ScryptoValue] {
@@ -78,17 +60,8 @@
                         system_api
                             .invoke_snode(
                                 SNodeRef::WorktopRef,
-<<<<<<< HEAD
                                 ScryptoValue::from_value(&WorktopMethod::TakeAll(*resource_address)),
                             ).map(|rtn| {
-=======
-                                "main".to_string(),
-                                vec![ScryptoValue::from_value(&WorktopMethod::TakeAll(
-                                    *resource_address,
-                                ))],
-                            )
-                            .map(|rtn| {
->>>>>>> 3bd3b48d
                                 let bucket_id = *rtn.bucket_ids.iter().next().unwrap().0;
                                 self.bucket_id_mapping.insert(new_id, bucket_id);
                                 ScryptoValue::from_value(&scrypto::resource::Bucket(new_id))
@@ -105,18 +78,8 @@
                         system_api
                             .invoke_snode(
                                 SNodeRef::WorktopRef,
-<<<<<<< HEAD
                                 ScryptoValue::from_value(&WorktopMethod::TakeAmount(*amount, *resource_address)),
                             ).map(|rtn| {
-=======
-                                "take_amount".to_string(),
-                                vec![ScryptoValue::from_value(&WorktopMethod::TakeAmount(
-                                    *amount,
-                                    *resource_address,
-                                ))],
-                            )
-                            .map(|rtn| {
->>>>>>> 3bd3b48d
                                 let bucket_id = *rtn.bucket_ids.iter().next().unwrap().0;
                                 self.bucket_id_mapping.insert(new_id, bucket_id);
                                 ScryptoValue::from_value(&scrypto::resource::Bucket(new_id))
@@ -133,23 +96,12 @@
                         system_api
                             .invoke_snode(
                                 SNodeRef::WorktopRef,
-<<<<<<< HEAD
                                 ScryptoValue::from_value(&WorktopMethod::TakeNonFungibles(ids.clone(), *resource_address)),
                             ).map(|rtn| {
-=======
-                                "take_non_fungibles".to_string(),
-                                vec![ScryptoValue::from_value(&WorktopMethod::TakeNonFungibles(
-                                    ids.clone(),
-                                    *resource_address,
-                                ))],
-                            )
-                            .map(|rtn| {
->>>>>>> 3bd3b48d
                                 let bucket_id = *rtn.bucket_ids.iter().next().unwrap().0;
                                 self.bucket_id_mapping.insert(new_id, bucket_id);
                                 ScryptoValue::from_value(&scrypto::resource::Bucket(new_id))
                             })
-<<<<<<< HEAD
                         }),
                 ValidatedInstruction::ReturnToWorktop { bucket_id } => {
                     self.bucket_id_mapping.remove(bucket_id)
@@ -185,7 +137,7 @@
                         ScryptoValue::from_value(&WorktopMethod::AssertContainsNonFungibles(ids.clone(), *resource_address)),
                     )
                 },
-                ValidatedInstruction::PopFromAuthZone {} => {
+                ValidatedInstruction::PopFromAuthZone {} =>
                     self.id_allocator.new_proof_id()
                         .map_err(RuntimeError::IdAllocatorError)
                         .and_then(|new_id| {
@@ -193,62 +145,6 @@
                                 SNodeRef::AuthZoneRef,
                                 ScryptoValue::from_value(&AuthZoneMethod::Pop())
                             ).map(|rtn| {
-=======
-                    }),
-                ValidatedInstruction::ReturnToWorktop { bucket_id } => self
-                    .bucket_id_mapping
-                    .remove(bucket_id)
-                    .map(|real_id| {
-                        system_api.invoke_snode(
-                            SNodeRef::WorktopRef,
-                            "put".to_string(),
-                            vec![ScryptoValue::from_value(&WorktopMethod::Put(
-                                scrypto::resource::Bucket(real_id),
-                            ))],
-                        )
-                    })
-                    .unwrap_or(Err(RuntimeError::BucketNotFound(*bucket_id))),
-                ValidatedInstruction::AssertWorktopContains { resource_address } => system_api
-                    .invoke_snode(
-                        SNodeRef::WorktopRef,
-                        "assert_contains".to_string(),
-                        vec![ScryptoValue::from_value(&WorktopMethod::AssertContains(
-                            *resource_address,
-                        ))],
-                    ),
-                ValidatedInstruction::AssertWorktopContainsByAmount {
-                    amount,
-                    resource_address,
-                } => system_api.invoke_snode(
-                    SNodeRef::WorktopRef,
-                    "assert_contains_amount".to_string(),
-                    vec![ScryptoValue::from_value(
-                        &WorktopMethod::AssertContainsAmount(*amount, *resource_address),
-                    )],
-                ),
-                ValidatedInstruction::AssertWorktopContainsByIds {
-                    ids,
-                    resource_address,
-                } => system_api.invoke_snode(
-                    SNodeRef::WorktopRef,
-                    "assert_contains_ids".to_string(),
-                    vec![ScryptoValue::from_value(
-                        &WorktopMethod::AssertContainsNonFungibles(ids.clone(), *resource_address),
-                    )],
-                ),
-                ValidatedInstruction::PopFromAuthZone {} => self
-                    .id_allocator
-                    .new_proof_id()
-                    .map_err(RuntimeError::IdAllocatorError)
-                    .and_then(|new_id| {
-                        system_api
-                            .invoke_snode(
-                                SNodeRef::AuthZoneRef,
-                                "main".to_string(),
-                                vec![ScryptoValue::from_value(&AuthZoneMethod::Pop())],
-                            )
-                            .map(|rtn| {
->>>>>>> 3bd3b48d
                                 let proof_id = *rtn.proof_ids.iter().next().unwrap().0;
                                 self.proof_id_mapping.insert(new_id, proof_id);
                                 ScryptoValue::from_value(&scrypto::resource::Proof(new_id))
@@ -258,11 +154,10 @@
                     self.proof_id_mapping.clear();
                     system_api.invoke_snode(
                         SNodeRef::AuthZoneRef,
-<<<<<<< HEAD
                         ScryptoValue::from_value(&AuthZoneMethod::Clear())
                     )
                 },
-                ValidatedInstruction::PushToAuthZone { proof_id } => {
+                ValidatedInstruction::PushToAuthZone { proof_id } =>
                     self.proof_id_mapping.remove(proof_id)
                         .ok_or(RuntimeError::ProofNotFound(*proof_id))
                         .and_then(|real_id|
@@ -270,25 +165,7 @@
                                 SNodeRef::AuthZoneRef,
                                 ScryptoValue::from_value(&AuthZoneMethod::Push(scrypto::resource::Proof(real_id)))
                             )
-=======
-                        "main".to_string(),
-                        vec![ScryptoValue::from_value(&AuthZoneMethod::Clear())],
-                    )
-                }
-                ValidatedInstruction::PushToAuthZone { proof_id } => self
-                    .proof_id_mapping
-                    .remove(proof_id)
-                    .ok_or(RuntimeError::ProofNotFound(*proof_id))
-                    .and_then(|real_id| {
-                        system_api.invoke_snode(
-                            SNodeRef::AuthZoneRef,
-                            "main".to_string(),
-                            vec![ScryptoValue::from_value(&AuthZoneMethod::Push(
-                                scrypto::resource::Proof(real_id),
-                            ))],
->>>>>>> 3bd3b48d
-                        )
-                    }),
+                        ),
                 ValidatedInstruction::CreateProofFromAuthZone { resource_address } => self
                     .id_allocator
                     .new_proof_id()
@@ -297,17 +174,8 @@
                         system_api
                             .invoke_snode(
                                 SNodeRef::AuthZoneRef,
-<<<<<<< HEAD
                                 ScryptoValue::from_value(&AuthZoneMethod::CreateProof(*resource_address))
                             ).map(|rtn| {
-=======
-                                "main".to_string(),
-                                vec![ScryptoValue::from_value(&AuthZoneMethod::CreateProof(
-                                    *resource_address,
-                                ))],
-                            )
-                            .map(|rtn| {
->>>>>>> 3bd3b48d
                                 let proof_id = *rtn.proof_ids.iter().next().unwrap().0;
                                 self.proof_id_mapping.insert(new_id, proof_id);
                                 ScryptoValue::from_value(&scrypto::resource::Proof(new_id))
@@ -324,23 +192,11 @@
                         system_api
                             .invoke_snode(
                                 SNodeRef::AuthZoneRef,
-<<<<<<< HEAD
                                 ScryptoValue::from_value(&AuthZoneMethod::CreateProofByAmount(
                                     *amount,
                                     *resource_address
                                 ))
                             ).map(|rtn| {
-=======
-                                "main".to_string(),
-                                vec![ScryptoValue::from_value(
-                                    &AuthZoneMethod::CreateProofByAmount(
-                                        *amount,
-                                        *resource_address,
-                                    ),
-                                )],
-                            )
-                            .map(|rtn| {
->>>>>>> 3bd3b48d
                                 let proof_id = *rtn.proof_ids.iter().next().unwrap().0;
                                 self.proof_id_mapping.insert(new_id, proof_id);
                                 ScryptoValue::from_value(&scrypto::resource::Proof(new_id))
@@ -359,16 +215,9 @@
                                 SNodeRef::AuthZoneRef,
                                 ScryptoValue::from_value(&AuthZoneMethod::CreateProofByIds(
                                     ids.clone(),
-<<<<<<< HEAD
                                     *resource_address
                                 ))
                             ).map(|rtn| {
-=======
-                                    *resource_address,
-                                ))],
-                            )
-                            .map(|rtn| {
->>>>>>> 3bd3b48d
                                 let proof_id = *rtn.proof_ids.iter().next().unwrap().0;
                                 self.proof_id_mapping.insert(new_id, proof_id);
                                 ScryptoValue::from_value(&scrypto::resource::Proof(new_id))
@@ -389,22 +238,13 @@
                         system_api
                             .invoke_snode(
                                 SNodeRef::BucketRef(real_bucket_id),
-<<<<<<< HEAD
                                 ScryptoValue::from_value(&BucketMethod::CreateProof()),
                             ).map(|rtn| {
-=======
-                                "main".to_string(),
-                                vec![ScryptoValue::from_value(&BucketMethod::CreateProof())],
-                            )
-                            .map(|rtn| {
->>>>>>> 3bd3b48d
-                                let proof_id = *rtn.proof_ids.iter().next().unwrap().0;
-                                self.proof_id_mapping.insert(new_id, proof_id);
-                                ScryptoValue::from_value(&scrypto::resource::Proof(new_id))
-                            })
-<<<<<<< HEAD
-                        })
-                },
+                                let proof_id = *rtn.proof_ids.iter().next().unwrap().0;
+                                self.proof_id_mapping.insert(new_id, proof_id);
+                                ScryptoValue::from_value(&scrypto::resource::Proof(new_id))
+                            })
+                        }),
                 ValidatedInstruction::CloneProof { proof_id } =>
                     self.id_allocator
                         .new_proof_id()
@@ -417,30 +257,10 @@
                                     system_api.invoke_snode(SNodeRef::ProofRef(real_id),
                                                             ScryptoValue::from_value(&ProofMethod::Clone())
                                     ).map(|v| {
-=======
-                    }),
-                ValidatedInstruction::CloneProof { proof_id } => self
-                    .id_allocator
-                    .new_proof_id()
-                    .map_err(RuntimeError::IdAllocatorError)
-                    .and_then(|new_id| {
-                        self.proof_id_mapping
-                            .get(proof_id)
-                            .cloned()
-                            .map(|real_id| {
-                                system_api
-                                    .invoke_snode(
-                                        SNodeRef::ProofRef(real_id),
-                                        "main".to_string(),
-                                        vec![ScryptoValue::from_value(&ProofMethod::Clone())],
-                                    )
-                                    .map(|v| {
->>>>>>> 3bd3b48d
                                         let cloned_proof_id = v.proof_ids.iter().next().unwrap().0;
                                         self.proof_id_mapping.insert(new_id, *cloned_proof_id);
                                         ScryptoValue::from_value(&scrypto::resource::Proof(new_id))
                                     })
-<<<<<<< HEAD
                                 })
                                 .unwrap_or(Err(RuntimeError::ProofNotFound(*proof_id)))
                         }),
@@ -454,50 +274,21 @@
                         })
                         .unwrap_or(Err(ProofNotFound(*proof_id)))
                 },
-=======
-                            })
-                            .unwrap_or(Err(RuntimeError::ProofNotFound(*proof_id)))
-                    }),
-                ValidatedInstruction::DropProof { proof_id } => self
-                    .proof_id_mapping
-                    .remove(proof_id)
-                    .map(|real_id| {
-                        system_api.invoke_snode(
-                            SNodeRef::Proof(real_id),
-                            "main".to_string(),
-                            vec![ScryptoValue::from_value(&ConsumingProofMethod::Drop())],
-                        )
-                    })
-                    .unwrap_or(Err(ProofNotFound(*proof_id))),
->>>>>>> 3bd3b48d
                 ValidatedInstruction::CallFunction {
                     package_address,
                     blueprint_name,
                     call_data,
                 } => {
-<<<<<<< HEAD
                     self.replace_ids(call_data.clone())
                         .and_then(|call_data|
                             system_api.invoke_snode(
                                 SNodeRef::Scrypto(ScryptoActor::Blueprint(*package_address, blueprint_name.to_string())),
                                 call_data
-=======
-                    self.replace_ids(args.clone())
-                        .and_then(|args| {
-                            system_api.invoke_snode(
-                                SNodeRef::Scrypto(ScryptoActor::Blueprint(
-                                    *package_address,
-                                    blueprint_name.to_string(),
-                                )),
-                                function.to_string(),
-                                args,
->>>>>>> 3bd3b48d
-                            )
-                        })
+                            )
+                        )
                         .and_then(|result| {
                             // Auto move into auth_zone
                             for (proof_id, _) in &result.proof_ids {
-<<<<<<< HEAD
                                 system_api.invoke_snode(
                                     SNodeRef::AuthZoneRef,
                                     ScryptoValue::from_value(&AuthZoneMethod::Push(scrypto::resource::Proof(*proof_id)))
@@ -509,29 +300,6 @@
                                     SNodeRef::WorktopRef,
                                     ScryptoValue::from_value(&WorktopMethod::Put(scrypto::resource::Bucket(*bucket_id)))
                                 ).unwrap(); // TODO: Remove unwrap
-=======
-                                system_api
-                                    .invoke_snode(
-                                        SNodeRef::AuthZoneRef,
-                                        "main".to_string(),
-                                        vec![ScryptoValue::from_value(&AuthZoneMethod::Push(
-                                            scrypto::resource::Proof(*proof_id),
-                                        ))],
-                                    )
-                                    .unwrap(); // TODO: Remove unwrap
-                            }
-                            // Auto move into worktop
-                            for (bucket_id, _) in &result.bucket_ids {
-                                system_api
-                                    .invoke_snode(
-                                        SNodeRef::WorktopRef,
-                                        "put".to_string(),
-                                        vec![ScryptoValue::from_value(&WorktopMethod::Put(
-                                            scrypto::resource::Bucket(*bucket_id),
-                                        ))],
-                                    )
-                                    .unwrap(); // TODO: Remove unwrap
->>>>>>> 3bd3b48d
                             }
                             Ok(result)
                         })
@@ -540,26 +308,16 @@
                     component_address,
                     call_data,
                 } => {
-<<<<<<< HEAD
                     self.replace_ids(call_data.clone())
                         .and_then(|call_data|
                             system_api.invoke_snode(
                                 SNodeRef::Scrypto(ScryptoActor::Component(*component_address)),
                                 call_data
-=======
-                    self.replace_ids(args.clone())
-                        .and_then(|args| {
-                            system_api.invoke_snode(
-                                SNodeRef::Scrypto(ScryptoActor::Component(*component_address)),
-                                method.to_string(),
-                                args,
->>>>>>> 3bd3b48d
-                            )
-                        })
+                            )
+                        )
                         .and_then(|result| {
                             // Auto move into auth_zone
                             for (proof_id, _) in &result.proof_ids {
-<<<<<<< HEAD
                                 system_api.invoke_snode(
                                     SNodeRef::AuthZoneRef,
                                     ScryptoValue::from_value(&AuthZoneMethod::Push(scrypto::resource::Proof(*proof_id)))
@@ -571,29 +329,6 @@
                                     SNodeRef::WorktopRef,
                                     ScryptoValue::from_value(&WorktopMethod::Put(scrypto::resource::Bucket(*bucket_id)))
                                 ).unwrap(); // TODO: Remove unwrap
-=======
-                                system_api
-                                    .invoke_snode(
-                                        SNodeRef::AuthZoneRef,
-                                        "main".to_string(),
-                                        vec![ScryptoValue::from_value(&AuthZoneMethod::Push(
-                                            scrypto::resource::Proof(*proof_id),
-                                        ))],
-                                    )
-                                    .unwrap();
-                            }
-                            // Auto move into worktop
-                            for (bucket_id, _) in &result.bucket_ids {
-                                system_api
-                                    .invoke_snode(
-                                        SNodeRef::WorktopRef,
-                                        "put".to_string(),
-                                        vec![ScryptoValue::from_value(&WorktopMethod::Put(
-                                            scrypto::resource::Bucket(*bucket_id),
-                                        ))],
-                                    )
-                                    .unwrap(); // TODO: Remove unwrap
->>>>>>> 3bd3b48d
                             }
                             Ok(result)
                         })
@@ -601,7 +336,6 @@
                 ValidatedInstruction::CallMethodWithAllResources {
                     component_address,
                     method,
-<<<<<<< HEAD
                 } => {
                     system_api.invoke_snode(
                         SNodeRef::AuthZoneRef,
@@ -634,55 +368,11 @@
                             )
                         })
                 },
-                ValidatedInstruction::PublishPackage { code } => {
+                ValidatedInstruction::PublishPackage { code } =>
                     system_api.invoke_snode(
                         SNodeRef::PackageStatic,
                         ScryptoValue::from_value(&PackageFunction::Publish(code.to_vec())),
-=======
-                } => system_api
-                    .invoke_snode(
-                        SNodeRef::AuthZoneRef,
-                        "main".to_string(),
-                        vec![ScryptoValue::from_value(&AuthZoneMethod::Clear())],
->>>>>>> 3bd3b48d
-                    )
-                    .and_then(|_| {
-                        for (_, real_id) in self.proof_id_mapping.drain() {
-                            system_api
-                                .invoke_snode(
-                                    SNodeRef::Proof(real_id),
-                                    "main".to_string(),
-                                    vec![ScryptoValue::from_value(&ConsumingProofMethod::Drop())],
-                                )
-                                .unwrap();
-                        }
-                        system_api.invoke_snode(
-                            SNodeRef::WorktopRef,
-                            "drain".to_string(),
-                            vec![ScryptoValue::from_value(&WorktopMethod::Drain())],
-                        )
-                    })
-                    .and_then(|result| {
-                        let mut buckets = Vec::new();
-                        for (bucket_id, _) in result.bucket_ids {
-                            buckets.push(scrypto::resource::Bucket(bucket_id));
-                        }
-                        for (_, real_id) in self.bucket_id_mapping.drain() {
-                            buckets.push(scrypto::resource::Bucket(real_id));
-                        }
-                        system_api.invoke_snode(
-                            SNodeRef::Scrypto(ScryptoActor::Component(*component_address)),
-                            method.to_string(),
-                            vec![ScryptoValue::from_value(&buckets)],
-                        )
-                    }),
-                ValidatedInstruction::PublishPackage { code } => system_api.invoke_snode(
-                    SNodeRef::PackageStatic,
-                    "main".to_string(),
-                    vec![ScryptoValue::from_value(&PackageFunction::Publish(
-                        code.to_vec(),
-                    ))],
-                ),
+                    ),
             }?;
             self.outputs.push(result);
         }

use sbor::rust::cell::{Ref, RefCell, RefMut};
use sbor::rust::collections::BTreeSet;
use sbor::rust::collections::HashMap;
use sbor::rust::rc::Rc;
use sbor::*;
use scrypto::buffer::scrypto_decode;
use scrypto::engine::types::*;
use scrypto::prelude::{
    BucketCreateProofInput, BucketGetAmountInput, BucketGetNonFungibleIdsInput,
    BucketGetResourceAddressInput, BucketPutInput, BucketTakeInput, BucketTakeNonFungiblesInput,
    ConsumingBucketBurnInput,
};
use scrypto::values::ScryptoValue;

use crate::engine::{SubstateAddress, SystemApi};
use crate::fee::CostUnitCounterError;
use crate::ledger::ReadableSubstateStore;
use crate::model::{
    Proof, ProofError, ResourceContainer, ResourceContainerError, ResourceContainerId,
};
use crate::wasm::*;

#[derive(Debug, Clone, PartialEq)]
pub enum BucketError {
    InvalidDivisibility,
    InvalidRequestData(DecodeError),
    CouldNotCreateBucket,
    CouldNotTakeBucket,
    ResourceContainerError(ResourceContainerError),
    ProofError(ProofError),
    CouldNotCreateProof,
    MethodNotFound(String),
    CostingError(CostUnitCounterError),
}

/// A transient resource container.
#[derive(Debug)]
pub struct Bucket {
    container: Rc<RefCell<ResourceContainer>>,
}

impl Bucket {
    pub fn new(container: ResourceContainer) -> Self {
        Self {
            container: Rc::new(RefCell::new(container)),
        }
    }

    fn put(&mut self, other: Bucket) -> Result<(), ResourceContainerError> {
        self.borrow_container_mut().put(other.into_container()?)
    }

    fn take(&mut self, amount: Decimal) -> Result<ResourceContainer, ResourceContainerError> {
        self.borrow_container_mut().take_by_amount(amount)
    }

    fn take_non_fungibles(
        &mut self,
        ids: &BTreeSet<NonFungibleId>,
    ) -> Result<ResourceContainer, ResourceContainerError> {
        self.borrow_container_mut().take_by_ids(ids)
    }

    pub fn create_proof(&mut self, self_bucket_id: BucketId) -> Result<Proof, ProofError> {
        let container_id = ResourceContainerId::Bucket(self_bucket_id);
        match self.resource_type() {
            ResourceType::Fungible { .. } => {
                self.create_proof_by_amount(self.total_amount(), container_id)
            }
            ResourceType::NonFungible => {
                self.create_proof_by_ids(&self.total_ids().unwrap(), container_id)
            }
        }
    }

    pub fn create_proof_by_amount(
        &mut self,
        amount: Decimal,
        container_id: ResourceContainerId,
    ) -> Result<Proof, ProofError> {
        // lock the specified amount
        let locked_amount_or_ids = self
            .borrow_container_mut()
            .lock_by_amount(amount)
            .map_err(ProofError::ResourceContainerError)?;

        // produce proof
        let mut evidence = HashMap::new();
        evidence.insert(
            container_id,
            (self.container.clone(), locked_amount_or_ids.clone()),
        );
        Proof::new(
            self.resource_address(),
            self.resource_type(),
            locked_amount_or_ids,
            evidence,
        )
    }

    pub fn create_proof_by_ids(
        &mut self,
        ids: &BTreeSet<NonFungibleId>,
        container_id: ResourceContainerId,
    ) -> Result<Proof, ProofError> {
        // lock the specified id set
        let locked_amount_or_ids = self
            .borrow_container_mut()
            .lock_by_ids(ids)
            .map_err(ProofError::ResourceContainerError)?;

        // produce proof
        let mut evidence = HashMap::new();
        evidence.insert(
            container_id,
            (self.container.clone(), locked_amount_or_ids.clone()),
        );
        Proof::new(
            self.resource_address(),
            self.resource_type(),
            locked_amount_or_ids,
            evidence,
        )
    }

    pub fn resource_address(&self) -> ResourceAddress {
        self.borrow_container().resource_address()
    }

    pub fn resource_type(&self) -> ResourceType {
        self.borrow_container().resource_type()
    }

    fn total_amount(&self) -> Decimal {
        self.borrow_container().total_amount()
    }

    fn total_ids(&self) -> Result<BTreeSet<NonFungibleId>, ResourceContainerError> {
        self.borrow_container().total_ids()
    }

    pub fn is_locked(&self) -> bool {
        self.borrow_container().is_locked()
    }

    pub fn is_empty(&self) -> bool {
        self.borrow_container().is_empty()
    }

    pub fn into_container(self) -> Result<ResourceContainer, ResourceContainerError> {
        Rc::try_unwrap(self.container)
            .map_err(|_| ResourceContainerError::ContainerLocked)
            .map(|c| c.into_inner())
    }

    fn borrow_container(&self) -> Ref<ResourceContainer> {
        self.container.borrow()
    }

    fn borrow_container_mut(&mut self) -> RefMut<ResourceContainer> {
        self.container.borrow_mut()
    }

    pub fn main<
        'p,
        's,
        Y: SystemApi<'p, 's, W, I, S>,
        W: WasmEngine<I>,
        I: WasmInstance,
        S: ReadableSubstateStore,
    >(
        bucket_id: BucketId,
        method_name: &str,
        arg: ScryptoValue,
        system_api: &mut Y,
    ) -> Result<ScryptoValue, BucketError> {
        let value_id = ValueId::Bucket(bucket_id);
        let mut value_ref = system_api
            .borrow_value_mut(&value_id)
            .map_err(BucketError::CostingError)?;
        let bucket0 = value_ref.bucket();

        let rtn = match method_name {
            "take" => {
                let input: BucketTakeInput =
                    scrypto_decode(&arg.raw).map_err(|e| BucketError::InvalidRequestData(e))?;
                let container = bucket0
                    .take(input.amount)
                    .map_err(BucketError::ResourceContainerError)?;
                let bucket_id = system_api
                    .create_value(Bucket::new(container))
                    .unwrap()
                    .into();
                Ok(ScryptoValue::from_typed(&scrypto::resource::Bucket(
                    bucket_id,
                )))
            }
            "take_non_fungibles" => {
                let input: BucketTakeNonFungiblesInput =
                    scrypto_decode(&arg.raw).map_err(|e| BucketError::InvalidRequestData(e))?;
                let container = bucket0
                    .take_non_fungibles(&input.ids)
                    .map_err(BucketError::ResourceContainerError)?;
                let bucket_id = system_api
                    .create_value(Bucket::new(container))
                    .unwrap()
                    .into();
                Ok(ScryptoValue::from_typed(&scrypto::resource::Bucket(
                    bucket_id,
                )))
            }
            "non_fungible_ids" => {
                let _: BucketGetNonFungibleIdsInput =
                    scrypto_decode(&arg.raw).map_err(|e| BucketError::InvalidRequestData(e))?;
                let ids = bucket0
                    .total_ids()
                    .map_err(BucketError::ResourceContainerError)?;
                Ok(ScryptoValue::from_typed(&ids))
            }
            "put" => {
                let input: BucketPutInput =
                    scrypto_decode(&arg.raw).map_err(|e| BucketError::InvalidRequestData(e))?;
                let other_bucket = system_api
                    .drop_value(&ValueId::Bucket(input.bucket.0))
                    .map_err(BucketError::CostingError)?
                    .into();
                bucket0
                    .put(other_bucket)
                    .map_err(BucketError::ResourceContainerError)?;
                Ok(ScryptoValue::from_typed(&()))
            }
            "amount" => {
                let _: BucketGetAmountInput =
                    scrypto_decode(&arg.raw).map_err(|e| BucketError::InvalidRequestData(e))?;
                Ok(ScryptoValue::from_typed(&bucket0.total_amount()))
            }
            "resource_address" => {
                let _: BucketGetResourceAddressInput =
                    scrypto_decode(&arg.raw).map_err(|e| BucketError::InvalidRequestData(e))?;
                Ok(ScryptoValue::from_typed(&bucket0.resource_address()))
            }
            "create_proof" => {
                let _: BucketCreateProofInput =
                    scrypto_decode(&arg.raw).map_err(|e| BucketError::InvalidRequestData(e))?;
                let proof = bucket0
                    .create_proof(bucket_id)
                    .map_err(BucketError::ProofError)?;
                let proof_id = system_api.create_value(proof).unwrap().into();
                Ok(ScryptoValue::from_typed(&scrypto::resource::Proof(
                    proof_id,
                )))
            }
            _ => Err(BucketError::MethodNotFound(method_name.to_string())),
        }?;

<<<<<<< HEAD
        system_api.return_value_mut(value_ref);
=======
        system_api
            .return_value_mut(value_id, value_ref)
            .map_err(BucketError::CostingError)?;
>>>>>>> a15b3940

        Ok(rtn)
    }

    pub fn consuming_main<
        'p,
        's,
        Y: SystemApi<'p, 's, W, I, S>,
        W: WasmEngine<I>,
        I: WasmInstance,
        S: ReadableSubstateStore,
    >(
        value_id: ValueId,
        method_name: &str,
        arg: ScryptoValue,
        system_api: &mut Y,
    ) -> Result<ScryptoValue, BucketError> {
        match method_name {
            "burn" => {
                let _: ConsumingBucketBurnInput =
                    scrypto_decode(&arg.raw).map_err(|e| BucketError::InvalidRequestData(e))?;

                let bucket: Bucket = system_api
                    .drop_value(&value_id)
                    .map_err(BucketError::CostingError)?
                    .into();

                // Notify resource manager, TODO: Should not need to notify manually
                let resource_address = bucket.resource_address();
                let resource_id = ValueId::Resource(resource_address);
                let mut value = system_api
                    .borrow_value_mut(&resource_id)
                    .map_err(BucketError::CostingError)?;
                let resource_manager = value.resource_manager();
                resource_manager.burn(bucket.total_amount());
                if matches!(resource_manager.resource_type(), ResourceType::NonFungible) {
                    for id in bucket.total_ids().unwrap() {
                        let address = SubstateAddress::NonFungible(resource_address, id);
                        system_api
                            .remove_value_data(address)
                            .expect("Should not fail.");
                    }
                }
<<<<<<< HEAD
                system_api.return_value_mut(value);
=======
                system_api
                    .return_value_mut(resource_id, value)
                    .map_err(BucketError::CostingError)?;
>>>>>>> a15b3940

                Ok(ScryptoValue::from_typed(&()))
            }
            _ => Err(BucketError::MethodNotFound(method_name.to_string())),
        }
    }
}<|MERGE_RESOLUTION|>--- conflicted
+++ resolved
@@ -253,13 +253,9 @@
             _ => Err(BucketError::MethodNotFound(method_name.to_string())),
         }?;
 
-<<<<<<< HEAD
-        system_api.return_value_mut(value_ref);
-=======
         system_api
-            .return_value_mut(value_id, value_ref)
+            .return_value_mut(value_ref)
             .map_err(BucketError::CostingError)?;
->>>>>>> a15b3940
 
         Ok(rtn)
     }
@@ -303,13 +299,9 @@
                             .expect("Should not fail.");
                     }
                 }
-<<<<<<< HEAD
-                system_api.return_value_mut(value);
-=======
                 system_api
-                    .return_value_mut(resource_id, value)
+                    .return_value_mut(value)
                     .map_err(BucketError::CostingError)?;
->>>>>>> a15b3940
 
                 Ok(ScryptoValue::from_typed(&()))
             }

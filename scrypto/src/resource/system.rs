use crate::buffer::{scrypto_decode, scrypto_encode};
use crate::core::SNodeRef;
use crate::engine::{api::*, call_engine};
use crate::resource::*;
use crate::rust::collections::HashMap;
use crate::rust::string::String;

/// Represents the Radix Engine resource subsystem.
///
/// Notes:
/// - No mutability semantics are enforced
/// - It's not thread safe
///
/// TODO: research if need to introduce `&` and `&mut` for resource managers.
/// TODO: add mutex/lock for non-WebAssembly target
pub struct ResourceSystem {
    resource_managers: HashMap<ResourceAddress, ResourceManager>,
}

impl ResourceSystem {
    /// Creates a resource system.
    #[allow(dead_code)]
    pub fn new() -> Self {
        Self {
            resource_managers: HashMap::new(),
        }
    }

    /// Returns a reference to a resource manager.
    pub fn get_resource_manager(
        &mut self,
        resource_address: ResourceAddress,
    ) -> &mut ResourceManager {
        self.resource_managers
            .entry(resource_address)
            .or_insert(ResourceManager(resource_address))
    }

    /// Creates a new resource with the given parameters.
    ///
    /// A bucket is returned iif an initial supply is provided.
    pub fn new_resource(
        &mut self,
        resource_type: ResourceType,
        metadata: HashMap<String, String>,
        authorization: HashMap<ResourceMethodAuthKey, (AccessRule, Mutability)>,
        mint_params: Option<MintParams>,
    ) -> (ResourceAddress, Option<Bucket>) {
        let input = InvokeSNodeInput {
            snode_ref: SNodeRef::ResourceStatic,
<<<<<<< HEAD
            call_data: scrypto_encode(&ResourceManagerFunction::Create(
=======
            function: "main".to_string(),
            args: args![ResourceManagerFunction::Create(
>>>>>>> 3bd3b48d
                resource_type,
                metadata,
                authorization,
                mint_params
<<<<<<< HEAD
            )),
=======
            )],
>>>>>>> 3bd3b48d
        };
        let output: InvokeSNodeOutput = call_engine(INVOKE_SNODE, input);
        scrypto_decode(&output.rtn).unwrap()
    }
}

static mut RESOURCE_SYSTEM: Option<ResourceSystem> = None;

/// Initializes resource subsystem.
pub fn init_resource_system(system: ResourceSystem) {
    unsafe { RESOURCE_SYSTEM = Some(system) }
}

/// Returns the resource subsystem.
pub fn resource_system() -> &'static mut ResourceSystem {
    unsafe { RESOURCE_SYSTEM.as_mut().unwrap() }
}

/// This macro creates a `&ResourceManager` from a `ResourceAddress` via the
/// Radix Engine resource subsystem.
#[macro_export]
macro_rules! borrow_resource_manager {
    ($id:expr) => {
        resource_system().get_resource_manager($id)
    };
}

#[cfg(test)]
mod tests {
    use super::*;
    #[test]
    fn test_resource_manager_macro() {
        init_resource_system(ResourceSystem::new());

        let resource_manager = borrow_resource_manager!(ResourceAddress([0u8; 26]));
        let resource_manager_same_id = borrow_resource_manager!(ResourceAddress([0u8; 26]));
        let resource_manager_different_id = borrow_resource_manager!(ResourceAddress([1u8; 26]));

        assert_eq!(ResourceAddress([0u8; 26]), resource_manager.0);
        assert_eq!(ResourceAddress([0u8; 26]), resource_manager_same_id.0);
        assert_eq!(ResourceAddress([1u8; 26]), resource_manager_different_id.0);
    }
}<|MERGE_RESOLUTION|>--- conflicted
+++ resolved
@@ -48,21 +48,12 @@
     ) -> (ResourceAddress, Option<Bucket>) {
         let input = InvokeSNodeInput {
             snode_ref: SNodeRef::ResourceStatic,
-<<<<<<< HEAD
             call_data: scrypto_encode(&ResourceManagerFunction::Create(
-=======
-            function: "main".to_string(),
-            args: args![ResourceManagerFunction::Create(
->>>>>>> 3bd3b48d
                 resource_type,
                 metadata,
                 authorization,
                 mint_params
-<<<<<<< HEAD
             )),
-=======
-            )],
->>>>>>> 3bd3b48d
         };
         let output: InvokeSNodeOutput = call_engine(INVOKE_SNODE, input);
         scrypto_decode(&output.rtn).unwrap()

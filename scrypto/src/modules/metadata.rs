--- conflicted
+++ resolved
@@ -126,23 +126,15 @@
 }
 
 pub struct MetadataRoles<T> {
-<<<<<<< HEAD
-    pub setter: T,
-    pub setter_updater: T,
-=======
     pub metadata_admin: T,
->>>>>>> af09023c
+    pub metadata_admin_updater: T,
 }
 
 impl<T> MetadataRoles<T> {
     pub fn list(self) -> Vec<(&'static str, T)> {
-<<<<<<< HEAD
         vec![
-            (METADATA_SETTER_ROLE, self.setter),
-            (METADATA_SETTER_UPDATER_ROLE, self.setter_updater),
+            (METADATA_ADMIN_ROLE, self.metadata_admin),
+            (METADATA_ADMIN_UPDATER_ROLE, self.metadata_admin_updater),
         ]
-=======
-        vec![(METADATA_ADMIN_ROLE, self.metadata_admin)]
->>>>>>> af09023c
     }
 }
--- conflicted
+++ resolved
@@ -210,84 +210,14 @@
             + self.vault_ids.len()
             + self.component_ids.len()
     }
-<<<<<<< HEAD
-
-    pub fn to_string_with_context<'a>(
-        &'a self,
-        bech32_encoder: Option<&'a Bech32Encoder>,
-        bucket_ids: Option<&'a HashMap<BucketId, String>>,
-        proof_ids: Option<&'a HashMap<ProofId, String>>,
-    ) -> String {
-        self.to_string_with_fixed_context(
-            bech32_encoder,
-            bucket_ids.unwrap_or(&HashMap::new()),
-            proof_ids.unwrap_or(&HashMap::new()),
-        )
-    }
-
-    pub fn to_string_with_fixed_context<'a>(
-        &'a self,
-        bech32_encoder: Option<&'a Bech32Encoder>,
-        bucket_ids: &'a HashMap<BucketId, String>,
-        proof_ids: &'a HashMap<ProofId, String>,
-    ) -> String {
-        let context = ScryptoValueFormatterContext {
-            bech32_encoder,
-            bucket_ids,
-            proof_ids,
-        };
-        ScryptoValueFormatter::format_value(&self.dom, &context)
-            .expect("Failed to format ScryptoValue")
-    }
-
-    pub fn displayable<
-        'a,
-        T1: Into<Option<&'a Bech32Encoder>>,
-        T2: Into<Option<&'a HashMap<BucketId, String>>>,
-        T3: Into<Option<&'a HashMap<ProofId, String>>>,
-    >(
-        &'a self,
-        bech32_encoder: T1,
-        bucket_names: T2,
-        proof_names: T3,
-    ) -> DisplayableScryptoValue<'a> {
-        DisplayableScryptoValue(
-            self,
-            bech32_encoder.into(),
-            bucket_names.into(),
-            proof_names.into(),
-        )
-    }
-=======
->>>>>>> 2bc37eb3
 }
 
 impl fmt::Debug for ScryptoValue {
     fn fmt(&self, f: &mut fmt::Formatter<'_>) -> fmt::Result {
-<<<<<<< HEAD
-        write!(f, "{}", self.to_string_with_context(None, None, None))
-    }
-}
-
-pub struct DisplayableScryptoValue<'a>(
-    &'a ScryptoValue,
-    Option<&'a Bech32Encoder>,
-    Option<&'a HashMap<BucketId, String>>,
-    Option<&'a HashMap<ProofId, String>>,
-);
-
-impl<'a> fmt::Display for DisplayableScryptoValue<'a> {
-    fn fmt(&self, f: &mut fmt::Formatter) -> Result<(), fmt::Error> {
-        write!(
-            f,
-            "{}",
-            self.0.to_string_with_context(self.1, self.2, self.3)
-=======
         write!(
             f,
             "{}",
             self.display(ScryptoValueFormatterContext::no_context())
->>>>>>> 2bc37eb3
         )
     }
 }
@@ -775,94 +705,6 @@
         if scrypto_type.is_none() {
             Err(ScryptoCustomValueCheckError::UnknownTypeId(type_id))?;
         }
-<<<<<<< HEAD
-        Ok(match scrypto_type.unwrap() {
-            ScryptoType::Decimal => Decimal::try_from(data)
-                .map(|d| format!("Decimal(\"{}\")", d))
-                .map_err(ScryptoCustomValueCheckError::InvalidDecimal)?,
-            ScryptoType::PreciseDecimal => PreciseDecimal::try_from(data)
-                .map(|d| format!("PreciseDecimal(\"{}\")", d))
-                .map_err(ScryptoCustomValueCheckError::InvalidPreciseDecimal)?,
-            ScryptoType::PackageAddress => PackageAddress::try_from(data)
-                .map(|address| {
-                    format!(
-                        "PackageAddress(\"{}\")",
-                        address.display(context.bech32_encoder)
-                    )
-                })
-                .map_err(ScryptoCustomValueCheckError::InvalidPackageAddress)?,
-            ScryptoType::ComponentAddress => ComponentAddress::try_from(data)
-                .map(|address| {
-                    format!(
-                        "ComponentAddress(\"{}\")",
-                        address.display(context.bech32_encoder)
-                    )
-                })
-                .map_err(ScryptoCustomValueCheckError::InvalidComponentAddress)?,
-            ScryptoType::Component => Component::try_from(data)
-                .map(|d| format!("Component(\"{}\")", d))
-                .map_err(ScryptoCustomValueCheckError::InvalidComponent)?,
-            ScryptoType::KeyValueStore => KeyValueStore::<(), ()>::try_from(data)
-                .map(|d| format!("KeyValueStore(\"{}\")", d))
-                .map_err(ScryptoCustomValueCheckError::InvalidKeyValueStore)?,
-            ScryptoType::Hash => Hash::try_from(data)
-                .map(|d| format!("Hash(\"{}\")", d))
-                .map_err(ScryptoCustomValueCheckError::InvalidHash)?,
-            ScryptoType::EcdsaSecp256k1PublicKey => EcdsaSecp256k1PublicKey::try_from(data)
-                .map(|d| format!("EcdsaSecp256k1PublicKey(\"{}\")", d))
-                .map_err(ScryptoCustomValueCheckError::InvalidEcdsaSecp256k1PublicKey)?,
-            ScryptoType::EcdsaSecp256k1Signature => EcdsaSecp256k1Signature::try_from(data)
-                .map(|d| format!("EcdsaSecp256k1Signature(\"{}\")", d))
-                .map_err(ScryptoCustomValueCheckError::InvalidEcdsaSecp256k1Signature)?,
-            ScryptoType::EddsaEd25519PublicKey => EddsaEd25519PublicKey::try_from(data)
-                .map(|d| format!("EddsaEd25519PublicKey(\"{}\")", d))
-                .map_err(ScryptoCustomValueCheckError::InvalidEddsaEd25519PublicKey)?,
-            ScryptoType::EddsaEd25519Signature => EddsaEd25519Signature::try_from(data)
-                .map(|d| format!("EddsaEd25519Signature(\"{}\")", d))
-                .map_err(ScryptoCustomValueCheckError::InvalidEddsaEd25519Signature)?,
-            ScryptoType::Bucket => Bucket::try_from(data)
-                .map(|bucket| {
-                    if let Some(name) = context.bucket_ids.get(&bucket.0) {
-                        format!("Bucket(\"{}\")", name)
-                    } else {
-                        format!("Bucket({}u32)", bucket.0)
-                    }
-                })
-                .map_err(ScryptoCustomValueCheckError::InvalidBucket)?,
-            ScryptoType::Proof => Proof::try_from(data)
-                .map(|proof| {
-                    if let Some(name) = context.proof_ids.get(&proof.0) {
-                        format!("Proof(\"{}\")", name)
-                    } else {
-                        format!("Proof({}u32)", proof.0)
-                    }
-                })
-                .map_err(ScryptoCustomValueCheckError::InvalidProof)?,
-            ScryptoType::Vault => Vault::try_from(data)
-                .map(|d| format!("Vault(\"{}\")", d))
-                .map_err(ScryptoCustomValueCheckError::InvalidVault)?,
-            ScryptoType::NonFungibleId => NonFungibleId::try_from(data)
-                .map(|d| format!("NonFungibleId(\"{}\")", d))
-                .map_err(ScryptoCustomValueCheckError::InvalidNonFungibleId)?,
-            ScryptoType::NonFungibleAddress => NonFungibleAddress::try_from(data)
-                .map(|d| format!("NonFungibleAddress(\"{}\")", d))
-                .map_err(ScryptoCustomValueCheckError::InvalidNonFungibleAddress)?,
-            ScryptoType::ResourceAddress => ResourceAddress::try_from(data)
-                .map(|address| {
-                    format!(
-                        "ResourceAddress(\"{}\")",
-                        address.display(context.bech32_encoder)
-                    )
-                })
-                .map_err(ScryptoCustomValueCheckError::InvalidResourceAddress)?,
-            ScryptoType::Expression => Expression::try_from(data)
-                .map(|d| format!("Expression(\"{}\")", d))
-                .map_err(ScryptoCustomValueCheckError::InvalidExpression)?,
-            ScryptoType::Blob => Blob::try_from(data)
-                .map(|d| format!("Blob(\"{}\")", d))
-                .map_err(ScryptoCustomValueCheckError::InvalidBlob)?,
-        })
-=======
         match scrypto_type.unwrap() {
             ScryptoType::Decimal => {
                 let value = Decimal::try_from(data)
@@ -892,21 +734,6 @@
                     .map_err(ScryptoCustomValueCheckError::InvalidComponentAddress)?;
                 f.write_str("\")")?;
             }
-            ScryptoType::Component => {
-                let value = Component::try_from(data)
-                    .map_err(ScryptoCustomValueCheckError::InvalidComponent)?;
-                f.write_str("Component(\"")?;
-                value
-                    .0
-                    .format(f, context.bech32_encoder)
-                    .map_err(ScryptoCustomValueCheckError::InvalidComponent)?;
-                f.write_str("\")")?;
-            }
-            ScryptoType::KeyValueStore => {
-                let value = KeyValueStore::<(), ()>::try_from(data)
-                    .map_err(ScryptoCustomValueCheckError::InvalidKeyValueStore)?;
-                write!(f, "KeyValueStore(\"{}\")", value)?;
-            }
             ScryptoType::Hash => {
                 let value =
                     Hash::try_from(data).map_err(ScryptoCustomValueCheckError::InvalidHash)?;
@@ -932,6 +759,7 @@
                     .map_err(ScryptoCustomValueCheckError::InvalidEddsaEd25519Signature)?;
                 write!(f, "EddsaEd25519Signature(\"{}\")", value)?;
             }
+            /* RE node starts */
             ScryptoType::Bucket => {
                 let value =
                     Bucket::try_from(data).map_err(ScryptoCustomValueCheckError::InvalidBucket)?;
@@ -950,11 +778,22 @@
                     write!(f, "Proof({}u32)", value.0)?;
                 }
             }
+            ScryptoType::Component => {
+                let value = Component::try_from(data)
+                    .map_err(ScryptoCustomValueCheckError::InvalidComponent)?;
+                write!(f, "Component(\"{}\")", value)?;
+            }
+            ScryptoType::KeyValueStore => {
+                let value = KeyValueStore::<(), ()>::try_from(data)
+                    .map_err(ScryptoCustomValueCheckError::InvalidKeyValueStore)?;
+                write!(f, "KeyValueStore(\"{}\")", value)?;
+            }
             ScryptoType::Vault => {
                 let value =
                     Vault::try_from(data).map_err(ScryptoCustomValueCheckError::InvalidVault)?;
                 write!(f, "Vault(\"{}\")", value)?;
             }
+            /* RE node ends */
             ScryptoType::NonFungibleId => {
                 let value = NonFungibleId::try_from(data)
                     .map_err(ScryptoCustomValueCheckError::InvalidNonFungibleId)?;
@@ -986,7 +825,6 @@
             }
         }
         Ok(())
->>>>>>> 2bc37eb3
     }
 }
 

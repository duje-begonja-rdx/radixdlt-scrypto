--- conflicted
+++ resolved
@@ -1,11 +1,6 @@
 use crate::engine::wasm_api::*;
-<<<<<<< HEAD
-use radix_engine_interface::api::package::{PackageInfoSubstate, WasmCodeSubstate};
-=======
 use radix_engine_interface::api::package::{PackageCodeSubstate, PackageInfoSubstate};
-use radix_engine_interface::api::substate_api::LockFlags;
->>>>>>> ba211d17
-use radix_engine_interface::api::types::*;
+use radix_engine_interface::api::{types::*, LockFlags};
 use radix_engine_interface::api::{
     ClientActorApi, ClientComponentApi, ClientNodeApi, ClientPackageApi, ClientSubstateApi,
 };
@@ -177,7 +172,7 @@
             LockFlags::read_only(),
         )?;
         let substate = self.sys_read_substate(handle)?;
-        let package: WasmCodeSubstate =
+        let package: PackageCodeSubstate =
             scrypto_decode(&substate).map_err(ClientApiError::DecodeError)?;
         self.sys_drop_lock(handle)?;
         Ok(PackageCode::Wasm(package.code))

use std::ffi::OsStr;
use std::fs;
use std::path::{Path, PathBuf};
use std::process::Command;

use radix_engine::blueprints::consensus_manager::*;
use radix_engine::errors::*;
use radix_engine::system::bootstrap::*;
use radix_engine::system::node_modules::type_info::TypeInfoSubstate;
use radix_engine::system::system::{FieldSubstate, KeyValueEntrySubstate};
use radix_engine::system::system_db_checker::{
    SystemDatabaseCheckError, SystemDatabaseChecker, SystemDatabaseCheckerResults,
};
use radix_engine::system::system_db_reader::SystemDatabaseReader;
use radix_engine::transaction::{
    execute_preview, execute_transaction, BalanceChange, CommitResult, CostingParameters,
    ExecutionConfig, PreviewError, TransactionReceipt, TransactionResult,
};
use radix_engine::types::*;
use radix_engine::utils::*;
use radix_engine::vm::wasm::{DefaultWasmEngine, WasmValidatorConfigV1};
use radix_engine::vm::{NativeVm, NativeVmExtension, NoExtension, ScryptoVm, Vm};
use radix_engine_interface::api::node_modules::auth::ToRoleEntry;
use radix_engine_interface::api::node_modules::auth::*;
use radix_engine_interface::api::node_modules::royalty::ComponentRoyaltySubstate;
use radix_engine_interface::api::ObjectModuleId;
use radix_engine_interface::blueprints::access_controller::*;
use radix_engine_interface::blueprints::account::ACCOUNT_SECURIFY_IDENT;
use radix_engine_interface::blueprints::consensus_manager::{
    ConsensusManagerConfig, ConsensusManagerGetCurrentEpochInput,
    ConsensusManagerGetCurrentTimeInput, ConsensusManagerNextRoundInput, EpochChangeCondition,
    LeaderProposalHistory, TimePrecision, CONSENSUS_MANAGER_GET_CURRENT_EPOCH_IDENT,
    CONSENSUS_MANAGER_GET_CURRENT_TIME_IDENT, CONSENSUS_MANAGER_NEXT_ROUND_IDENT,
};
use radix_engine_interface::blueprints::package::*;
use radix_engine_interface::constants::CONSENSUS_MANAGER;
use radix_engine_interface::math::Decimal;
use radix_engine_interface::network::NetworkDefinition;
use radix_engine_interface::time::Instant;
use radix_engine_interface::{dec, freeze_roles, rule};
use radix_engine_queries::query::{ResourceAccounter, StateTreeTraverser, VaultFinder};
use radix_engine_queries::typed_substate_layout::*;
use radix_engine_store_interface::db_key_mapper::DatabaseKeyMapper;
use radix_engine_store_interface::db_key_mapper::{
    MappedCommittableSubstateDatabase, MappedSubstateDatabase, SpreadPrefixKeyMapper,
};
use radix_engine_store_interface::interface::{
    CommittableSubstateDatabase, DatabaseUpdate, DatabaseUpdates, ListableSubstateDatabase,
    SubstateDatabase,
};
use radix_engine_stores::hash_tree::tree_store::{TypedInMemoryTreeStore, Version};
use radix_engine_stores::hash_tree::{put_at_next_version, SubstateHashChange};
use radix_engine_stores::memory_db::InMemorySubstateDatabase;
use scrypto::prelude::*;
use transaction::prelude::*;
use transaction::signing::secp256k1::Secp256k1PrivateKey;
use transaction::validation::{
    NotarizedTransactionValidator, TransactionValidator, ValidationConfig,
};

pub struct Compile;

impl Compile {
    pub fn compile<P: AsRef<Path>>(package_dir: P) -> (Vec<u8>, PackageDefinition) {
        // Build
        let status = Command::new("cargo")
            .current_dir(package_dir.as_ref())
            .args(["build", "--target", "wasm32-unknown-unknown", "--release"])
            .status()
            .unwrap();
        if !status.success() {
            panic!("Failed to compile package: {:?}", package_dir.as_ref());
        }

        // Find wasm path
        let mut cargo = package_dir.as_ref().to_owned();
        cargo.push("Cargo.toml");
        let wasm_name = if cargo.exists() {
            let content = fs::read_to_string(&cargo).expect("Failed to read the Cargo.toml file");
            Self::extract_crate_name(&content)
                .expect("Failed to extract crate name from the Cargo.toml file")
                .replace("-", "_")
        } else {
            // file name
            package_dir
                .as_ref()
                .file_name()
                .unwrap()
                .to_str()
                .unwrap()
                .to_owned()
                .replace("-", "_")
        };
        let mut path = PathBuf::from_str(&get_cargo_target_directory(&cargo)).unwrap(); // Infallible;
        path.push("wasm32-unknown-unknown");
        path.push("release");
        path.push(wasm_name);
        path.set_extension("wasm");

        // Extract schema
        let code = fs::read(&path).unwrap_or_else(|err| {
            panic!(
                "Failed to read built WASM from path {:?} - {:?}",
                &path, err
            )
        });
        let definition = extract_definition(&code).unwrap();

        (code, definition)
    }

    // Naive pattern matching to find the crate name.
    fn extract_crate_name(mut content: &str) -> Result<String, ()> {
        let idx = content.find("name").ok_or(())?;
        content = &content[idx + 4..];

        let idx = content.find('"').ok_or(())?;
        content = &content[idx + 1..];

        let end = content.find('"').ok_or(())?;
        Ok(content[..end].to_string())
    }
}

pub struct CustomGenesis {
    pub genesis_data_chunks: Vec<GenesisDataChunk>,
    pub genesis_epoch: Epoch,
    pub initial_config: ConsensusManagerConfig,
    pub initial_time_ms: i64,
    pub initial_current_leader: Option<ValidatorIndex>,
    pub faucet_supply: Decimal,
}

impl CustomGenesis {
    pub fn default(genesis_epoch: Epoch, initial_config: ConsensusManagerConfig) -> CustomGenesis {
        let pub_key = Secp256k1PrivateKey::from_u64(1u64).unwrap().public_key();
        Self::single_validator_and_staker(
            pub_key,
            Decimal::one(),
            ComponentAddress::virtual_account_from_public_key(&pub_key),
            genesis_epoch,
            initial_config,
        )
    }

    pub fn default_consensus_manager_config() -> ConsensusManagerConfig {
        ConsensusManagerConfig {
            max_validators: 10,
            epoch_change_condition: EpochChangeCondition {
                min_round_count: 1,
                max_round_count: 1,
                target_duration_millis: 0,
            },
            num_unstake_epochs: 1,
            total_emission_xrd_per_epoch: Decimal::one(),
            min_validator_reliability: Decimal::one(),
            num_owner_stake_units_unlock_epochs: 2,
            num_fee_increase_delay_epochs: 4,
            validator_creation_usd_cost: *DEFAULT_VALIDATOR_USD_COST,
        }
    }

    pub fn single_validator_and_staker(
        validator_public_key: Secp256k1PublicKey,
        stake_xrd_amount: Decimal,
        staker_account: ComponentAddress,
        genesis_epoch: Epoch,
        initial_config: ConsensusManagerConfig,
    ) -> CustomGenesis {
        Self::validators_and_single_staker(
            vec![(validator_public_key, stake_xrd_amount)],
            staker_account,
            genesis_epoch,
            initial_config,
        )
    }

    pub fn validators_and_single_staker(
        validators_and_stakes: Vec<(Secp256k1PublicKey, Decimal)>,
        staker_account: ComponentAddress,
        genesis_epoch: Epoch,
        initial_config: ConsensusManagerConfig,
    ) -> CustomGenesis {
        let genesis_validators: Vec<GenesisValidator> = validators_and_stakes
            .iter()
            .map(|(key, _)| key.clone().into())
            .collect();
        let stake_allocations: Vec<(Secp256k1PublicKey, Vec<GenesisStakeAllocation>)> =
            validators_and_stakes
                .into_iter()
                .map(|(key, stake_xrd_amount)| {
                    (
                        key,
                        vec![GenesisStakeAllocation {
                            account_index: 0,
                            xrd_amount: stake_xrd_amount,
                        }],
                    )
                })
                .collect();
        let genesis_data_chunks = vec![
            GenesisDataChunk::Validators(genesis_validators),
            GenesisDataChunk::Stakes {
                accounts: vec![staker_account],
                allocations: stake_allocations,
            },
        ];
        CustomGenesis {
            genesis_data_chunks,
            genesis_epoch,
            initial_config,
            initial_time_ms: 0,
            initial_current_leader: Some(0),
            faucet_supply: *DEFAULT_TESTING_FAUCET_SUPPLY,
        }
    }
}

pub trait TestDatabase:
    SubstateDatabase + CommittableSubstateDatabase + ListableSubstateDatabase
{
}
impl<T: SubstateDatabase + CommittableSubstateDatabase + ListableSubstateDatabase> TestDatabase
    for T
{
}

pub type DefaultTestRunner = TestRunner<NoExtension, InMemorySubstateDatabase>;

pub struct TestRunnerBuilder<E, D> {
    custom_genesis: Option<CustomGenesis>,
    custom_extension: E,
    custom_database: D,
    trace: bool,
    state_hashing: bool,
    collect_events: bool,
}

impl TestRunnerBuilder<NoExtension, InMemorySubstateDatabase> {
    pub fn new() -> Self {
        TestRunnerBuilder {
            custom_genesis: None,
            custom_extension: NoExtension,
            custom_database: InMemorySubstateDatabase::standard(),
            trace: true,
            state_hashing: false,
            collect_events: false,
        }
    }
}

impl<E: NativeVmExtension, D: TestDatabase> TestRunnerBuilder<E, D> {
    pub fn without_trace(mut self) -> Self {
        self.trace = false;
        self
    }

    pub fn with_state_hashing(mut self) -> Self {
        self.state_hashing = true;
        self
    }

    pub fn collect_events(mut self) -> Self {
        self.collect_events = true;
        self
    }

    pub fn with_custom_genesis(mut self, genesis: CustomGenesis) -> Self {
        self.custom_genesis = Some(genesis);
        self
    }

    pub fn with_custom_extension<NE: NativeVmExtension>(
        self,
        extension: NE,
    ) -> TestRunnerBuilder<NE, D> {
        TestRunnerBuilder::<NE, D> {
            custom_genesis: self.custom_genesis,
            custom_extension: extension,
            custom_database: self.custom_database,
            trace: self.trace,
            state_hashing: self.state_hashing,
            collect_events: self.collect_events,
        }
    }

    pub fn with_custom_database<ND: TestDatabase>(self, database: ND) -> TestRunnerBuilder<E, ND> {
        TestRunnerBuilder::<E, ND> {
            custom_genesis: self.custom_genesis,
            custom_extension: self.custom_extension,
            custom_database: database,
            trace: self.trace,
            state_hashing: self.state_hashing,
            collect_events: self.collect_events,
        }
    }

    pub fn build_and_get_epoch(self) -> (TestRunner<E, D>, ActiveValidatorSet) {
        //---------- Override configs for resource tracker ---------------
        let bootstrap_trace = false;

        #[cfg(not(feature = "resource_tracker"))]
        let trace = self.trace;
        #[cfg(feature = "resource_tracker")]
        let trace = false;
        //----------------------------------------------------------------

        let scrypto_vm = ScryptoVm {
            wasm_engine: DefaultWasmEngine::default(),
            wasm_validator_config: WasmValidatorConfigV1::new(),
        };
        let native_vm = NativeVm::new_with_extension(self.custom_extension);
        let vm = Vm::new(&scrypto_vm, native_vm.clone());
        let mut substate_db = self.custom_database;
        let mut bootstrapper = Bootstrapper::new(&mut substate_db, vm, bootstrap_trace);
        let GenesisReceipts {
            system_bootstrap_receipt,
            data_ingestion_receipts,
            wrap_up_receipt,
        } = match self.custom_genesis {
            Some(custom_genesis) => bootstrapper
                .bootstrap_with_genesis_data(
                    custom_genesis.genesis_data_chunks,
                    custom_genesis.genesis_epoch,
                    custom_genesis.initial_config,
                    custom_genesis.initial_time_ms,
                    custom_genesis.initial_current_leader,
                    custom_genesis.faucet_supply,
                )
                .unwrap(),
            None => bootstrapper.bootstrap_test_default().unwrap(),
        };

        let collected_events = if self.collect_events {
            let mut events = Vec::new();

            events.push(
                system_bootstrap_receipt
                    .expect_commit_success()
                    .application_events
                    .clone(),
            );
            for receipt in data_ingestion_receipts {
                events.push(receipt.expect_commit_success().application_events.clone());
            }
            events.push(
                wrap_up_receipt
                    .expect_commit_success()
                    .application_events
                    .clone(),
            );
            Some(events)
        } else {
            None
        };

        // Note that 0 is not a valid private key
        let next_private_key = 100;

        // Starting from non-zero considering that bootstrap might have used a few.
        let next_transaction_nonce = 100;

        let runner = TestRunner {
            scrypto_vm,
            native_vm,
            database: substate_db,
            state_hash_support: Some(self.state_hashing)
                .filter(|x| *x)
                .map(|_| StateHashSupport::new()),
            next_private_key,
            next_transaction_nonce,
            trace,
            collected_events,
        };

        let next_epoch = wrap_up_receipt
            .expect_commit_success()
            .next_epoch()
            .unwrap();
        (runner, next_epoch.validator_set)
    }

    pub fn build(self) -> TestRunner<E, D> {
        self.build_and_get_epoch().0
    }
}

pub struct TestRunner<E: NativeVmExtension, D: TestDatabase> {
    scrypto_vm: ScryptoVm<DefaultWasmEngine>,
    native_vm: NativeVm<E>,
    database: D,
    next_private_key: u64,
    next_transaction_nonce: u32,
    trace: bool,
    state_hash_support: Option<StateHashSupport>,
    collected_events: Option<Vec<Vec<(EventTypeIdentifier, Vec<u8>)>>>,
}

#[cfg(feature = "post_run_db_check")]
impl<E: NativeVmExtension, D: TestDatabase> Drop for TestRunner<E, D> {
    fn drop(&mut self) {
        let results = self
            .check_db()
            .expect("Database should be consistent after running test");
        println!("{:?}", results);
    }
}

#[derive(Clone)]
pub struct TestRunnerSnapshot {
    database: InMemorySubstateDatabase,
    next_private_key: u64,
    next_transaction_nonce: u32,
    state_hash_support: Option<StateHashSupport>,
}

impl<E: NativeVmExtension> TestRunner<E, InMemorySubstateDatabase> {
    pub fn create_snapshot(&self) -> TestRunnerSnapshot {
        TestRunnerSnapshot {
            database: self.database.clone(),
            next_private_key: self.next_private_key,
            next_transaction_nonce: self.next_transaction_nonce,
            state_hash_support: self.state_hash_support.clone(),
        }
    }

    pub fn restore_snapshot(&mut self, snapshot: TestRunnerSnapshot) {
        self.database = snapshot.database;
        self.next_private_key = snapshot.next_private_key;
        self.next_transaction_nonce = snapshot.next_transaction_nonce;
        self.state_hash_support = snapshot.state_hash_support;
    }
}

impl<E: NativeVmExtension, D: TestDatabase> TestRunner<E, D> {
    pub fn faucet_component(&self) -> GlobalAddress {
        FAUCET.clone().into()
    }

    pub fn substate_db(&self) -> &D {
        &self.database
    }

    pub fn substate_db_mut(&mut self) -> &mut D {
        &mut self.database
    }

    pub fn collected_events(&self) -> &Vec<Vec<(EventTypeIdentifier, Vec<u8>)>> {
        self.collected_events
            .as_ref()
            .expect("Event collection not enabled")
    }

    pub fn next_private_key(&mut self) -> u64 {
        self.next_private_key += 1;
        self.next_private_key - 1
    }

    pub fn next_transaction_nonce(&mut self) -> u32 {
        self.next_transaction_nonce += 1;
        self.next_transaction_nonce - 1
    }

    pub fn new_key_pair(&mut self) -> (Secp256k1PublicKey, Secp256k1PrivateKey) {
        let private_key = Secp256k1PrivateKey::from_u64(self.next_private_key()).unwrap();
        let public_key = private_key.public_key();

        (public_key, private_key)
    }

    pub fn new_key_pair_with_auth_address(
        &mut self,
    ) -> (Secp256k1PublicKey, Secp256k1PrivateKey, NonFungibleGlobalId) {
        let key_pair = self.new_allocated_account();
        (
            key_pair.0,
            key_pair.1,
            NonFungibleGlobalId::from_public_key(&key_pair.0),
        )
    }

    pub fn set_metadata(
        &mut self,
        address: GlobalAddress,
        key: &str,
        value: &str,
        proof: NonFungibleGlobalId,
    ) {
        let manifest = ManifestBuilder::new()
            .lock_fee_from_faucet()
            .set_metadata(
                address,
                key.to_string(),
                MetadataValue::String(value.to_string()),
            )
            .build();

        let receipt = self.execute_manifest(manifest, vec![proof]);
        receipt.expect_commit_success();
    }

    pub fn get_metadata(&mut self, address: GlobalAddress, key: &str) -> Option<MetadataValue> {
        // TODO: Move this to system wrapper around substate_store
        let key = scrypto_encode(key).unwrap();

        let metadata_value = self
            .database
            .get_mapped::<SpreadPrefixKeyMapper, KeyValueEntrySubstate<MetadataValue>>(
                address.as_node_id(),
                METADATA_BASE_PARTITION,
                &SubstateKey::Map(key),
            )?
            .value;

        metadata_value
    }

    pub fn inspect_component_royalty(&mut self, component_address: ComponentAddress) -> Decimal {
        let accumulator = self
            .database
            .get_mapped::<SpreadPrefixKeyMapper, FieldSubstate<ComponentRoyaltySubstate>>(
                component_address.as_node_id(),
                ROYALTY_FIELDS_PARTITION,
                &RoyaltyField::RoyaltyAccumulator.into(),
            )
            .unwrap()
            .value
            .0;
        self.database
            .get_mapped::<SpreadPrefixKeyMapper, FieldSubstate<LiquidFungibleResource>>(
                accumulator.royalty_vault.0.as_node_id(),
                MAIN_BASE_PARTITION,
                &FungibleVaultField::LiquidFungible.into(),
            )
            .unwrap()
            .value
            .0
            .amount()
    }

    pub fn inspect_package_royalty(&mut self, package_address: PackageAddress) -> Option<Decimal> {
        let output = self
            .database
            .get_mapped::<SpreadPrefixKeyMapper, PackageRoyaltyAccumulatorFieldSubstate>(
                package_address.as_node_id(),
                MAIN_BASE_PARTITION,
                &PackageField::RoyaltyAccumulator.into(),
            )?
            .value
            .0;

        self.database
            .get_mapped::<SpreadPrefixKeyMapper, FieldSubstate<LiquidFungibleResource>>(
                output.into_latest().royalty_vault.0.as_node_id(),
                MAIN_BASE_PARTITION,
                &FungibleVaultField::LiquidFungible.into(),
            )
            .map(|r| r.value.0.amount())
    }

    pub fn find_all_nodes(&self) -> IndexSet<NodeId> {
        let mut node_ids = index_set_new();
        for pk in self.database.list_partition_keys() {
            let (node_id, _) = SpreadPrefixKeyMapper::from_db_partition_key(&pk);
            node_ids.insert(node_id);
        }
        node_ids
    }

    pub fn find_all_components(&self) -> Vec<ComponentAddress> {
        let mut addresses: Vec<ComponentAddress> = self
            .find_all_nodes()
            .iter()
            .filter_map(|node_id| ComponentAddress::try_from(node_id.as_bytes()).ok())
            .collect();
        addresses.sort();
        addresses
    }

    pub fn find_all_packages(&self) -> Vec<PackageAddress> {
        let mut addresses: Vec<PackageAddress> = self
            .find_all_nodes()
            .iter()
            .filter_map(|node_id| PackageAddress::try_from(node_id.as_bytes()).ok())
            .collect();
        addresses.sort();
        addresses
    }

    pub fn find_all_resources(&self) -> Vec<ResourceAddress> {
        let mut addresses: Vec<ResourceAddress> = self
            .find_all_nodes()
            .iter()
            .filter_map(|node_id| ResourceAddress::try_from(node_id.as_bytes()).ok())
            .collect();
        addresses.sort();
        addresses
    }

    pub fn get_package_scrypto_schemas(
        &self,
        package_address: &PackageAddress,
    ) -> IndexMap<SchemaHash, ScryptoSchema> {
        let mut schemas = index_map_new();
        for entry in self
            .substate_db()
            .list_entries(&SpreadPrefixKeyMapper::to_db_partition_key(
                package_address.as_node_id(),
                SCHEMAS_PARTITION,
            ))
        {
            let hash: SchemaHash =
                scrypto_decode(&SpreadPrefixKeyMapper::map_from_db_sort_key(&entry.0)).unwrap();
            let value: PackageSchemaEntrySubstate = scrypto_decode(&entry.1).unwrap();
            match value.value {
                Some(schema) => {
                    schemas.insert(hash, schema.content);
                }
                None => {}
            }
        }

        schemas
    }

    pub fn get_package_blueprint_definitions(
        &self,
        package_address: &PackageAddress,
    ) -> IndexMap<BlueprintVersionKey, BlueprintDefinition> {
        let mut definitions = index_map_new();
        for entry in self
            .substate_db()
            .list_entries(&SpreadPrefixKeyMapper::to_db_partition_key(
                package_address.as_node_id(),
                MAIN_BASE_PARTITION
                    .at_offset(PACKAGE_BLUEPRINTS_PARTITION_OFFSET)
                    .unwrap(),
            ))
        {
            let key: BlueprintVersionKey =
                scrypto_decode(&SpreadPrefixKeyMapper::map_from_db_sort_key(&entry.0)).unwrap();
            let value: PackageBlueprintVersionDefinitionEntrySubstate =
                scrypto_decode(&entry.1).unwrap();
            match value.value {
                Some(definition) => {
                    definitions.insert(key, definition.into_latest());
                }
                None => {}
            }
        }

        definitions
    }

    pub fn sum_descendant_balance_changes(
        &mut self,
        commit: &CommitResult,
        node_id: &NodeId,
    ) -> IndexMap<ResourceAddress, BalanceChange> {
        SubtreeVaults::new(&self.database)
            .sum_balance_changes(node_id, commit.vault_balance_changes())
    }

    pub fn get_component_vaults(
        &mut self,
        component_address: ComponentAddress,
        resource_address: ResourceAddress,
    ) -> Vec<NodeId> {
<<<<<<< HEAD
        let node_id = component_address.as_node_id();
        let mut vault_finder = VaultFinder::new(resource_address);
        let mut traverser = StateTreeTraverser::new(&self.database, &mut vault_finder, 100);
        traverser.traverse_all_descendents(*node_id);
        vault_finder.to_vaults()
=======
        SubtreeVaults::new(&self.database)
            .get_all(component_address.as_node_id())
            .remove(&resource_address)
            .unwrap_or_else(|| Vec::new())
>>>>>>> 510c2872
    }

    pub fn get_component_balance(
        &mut self,
        account_address: ComponentAddress,
        resource_address: ResourceAddress,
    ) -> Decimal {
        let vaults = self.get_component_vaults(account_address, resource_address);
        let mut sum = Decimal::ZERO;
        for vault in vaults {
            sum = sum
                .safe_add(self.inspect_vault_balance(vault).unwrap())
                .unwrap();
        }
        sum
    }

    pub fn inspect_vault_balance(&mut self, vault_id: NodeId) -> Option<Decimal> {
        if vault_id.is_internal_fungible_vault() {
            self.inspect_fungible_vault(vault_id)
        } else {
            self.inspect_non_fungible_vault(vault_id)
                .map(|(amount, ..)| amount)
        }
    }

    pub fn inspect_fungible_vault(&mut self, vault_id: NodeId) -> Option<Decimal> {
        self.substate_db()
            .get_mapped::<SpreadPrefixKeyMapper, FieldSubstate<LiquidFungibleResource>>(
                &vault_id,
                MAIN_BASE_PARTITION,
                &FungibleVaultField::LiquidFungible.into(),
            )
            .map(|output| output.value.0.amount())
    }

    pub fn inspect_non_fungible_vault(
        &mut self,
        vault_id: NodeId,
    ) -> Option<(Decimal, Box<dyn Iterator<Item = NonFungibleLocalId> + '_>)> {
        let amount = self
            .substate_db()
            .get_mapped::<SpreadPrefixKeyMapper, FieldSubstate<LiquidNonFungibleVault>>(
                &vault_id,
                MAIN_BASE_PARTITION,
                &NonFungibleVaultField::LiquidNonFungible.into(),
            )
            .map(|vault| vault.value.0.amount);

        let substate_iter = self
            .substate_db()
            .list_mapped::<SpreadPrefixKeyMapper, (), MapKey>(
                &vault_id,
                MAIN_BASE_PARTITION.at_offset(PartitionOffset(1u8)).unwrap(),
            );

        let iter: Box<dyn Iterator<Item = NonFungibleLocalId> + '_> = Box::new(
            substate_iter
                .map(|(key, _value)| {
                    let id: NonFungibleLocalId = scrypto_decode(key.for_map().unwrap()).unwrap();
                    id
                })
                .into_iter(),
        );

        amount.map(|amount| (amount, iter))
    }

    pub fn get_component_resources(
        &mut self,
        component_address: ComponentAddress,
    ) -> HashMap<ResourceAddress, Decimal> {
        let node_id = component_address.as_node_id();
        let mut accounter = ResourceAccounter::new(&self.database);
        accounter.traverse(node_id.clone());
        accounter.close().balances
    }

    pub fn component_state<T: ScryptoDecode>(&self, component_address: ComponentAddress) -> T {
        let node_id: &NodeId = component_address.as_node_id();
        let component_state = self
            .substate_db()
            .get_mapped::<SpreadPrefixKeyMapper, FieldSubstate<T>>(
                node_id,
                MAIN_BASE_PARTITION,
                &ComponentField::State0.into(),
            );
        component_state.unwrap().value.0
    }

    pub fn get_non_fungible_data<T: NonFungibleData>(
        &self,
        resource: ResourceAddress,
        non_fungible_id: NonFungibleLocalId,
    ) -> T {
        let node_id: &NodeId = resource.as_node_id();
        let partition_number = MAIN_BASE_PARTITION
            .at_offset(PartitionOffset(
                1 + NON_FUNGIBLE_RESOURCE_MANAGER_DATA_STORE,
            ))
            .unwrap();
        let substate = self
            .substate_db()
            .get_mapped::<SpreadPrefixKeyMapper, KeyValueEntrySubstate<T>>(
                node_id,
                partition_number,
                &SubstateKey::Map(non_fungible_id.to_key()),
            );
        substate.unwrap().value.unwrap()
    }

    pub fn get_kv_store_entry<K: ScryptoEncode, V: ScryptoEncode + ScryptoDecode>(
        &self,
        kv_store_id: Own,
        key: &K,
    ) -> Option<V> {
        let node_id = kv_store_id.as_node_id();
        let substate = self
            .substate_db()
            .get_mapped::<SpreadPrefixKeyMapper, KeyValueEntrySubstate<V>>(
                node_id,
                MAIN_BASE_PARTITION,
                &SubstateKey::Map(scrypto_encode(&key).unwrap()),
            );
        substate.unwrap().value
    }

    pub fn get_all_kv_store_entries<
        K: ScryptoEncode + ScryptoDecode + Eq + std::hash::Hash,
        V: ScryptoEncode + ScryptoDecode,
    >(
        &self,
        kv_store_id: Own,
    ) -> hash_map::ext_HashMap<K, V> {
        let partition_number = MAIN_BASE_PARTITION;
        let node_id = kv_store_id.as_node_id();
        let map = self
            .substate_db()
            .list_mapped::<SpreadPrefixKeyMapper, KeyValueEntrySubstate<V>, MapKey>(
                node_id,
                partition_number,
            )
            .fold(hash_map::ext_HashMap::<K, V>::new(), |mut all, (k, v)| {
                all.insert(
                    scrypto_decode::<K>(k.for_map().unwrap()).unwrap(),
                    v.value.unwrap(),
                );
                all
            });
        map
    }

    pub fn load_account_from_faucet(&mut self, account_address: ComponentAddress) {
        let manifest = ManifestBuilder::new()
            .lock_fee_from_faucet()
            .get_free_xrd_from_faucet()
            .take_all_from_worktop(XRD, "free_xrd")
            .try_deposit_or_abort(account_address, None, "free_xrd")
            .build();

        let receipt = self.execute_manifest(manifest, vec![]);
        receipt.expect_commit_success();
    }

    pub fn new_account_advanced(&mut self, owner_role: OwnerRole) -> ComponentAddress {
        let manifest = ManifestBuilder::new()
            .new_account_advanced(owner_role)
            .build();
        let receipt = self.execute_manifest_ignoring_fee(manifest, vec![]);
        receipt.expect_commit_success();

        let account = receipt.expect_commit(true).new_component_addresses()[0];

        let manifest = ManifestBuilder::new()
            .get_free_xrd_from_faucet()
            .try_deposit_batch_or_abort(account, None)
            .build();
        let receipt = self.execute_manifest_ignoring_fee(manifest, vec![]);
        receipt.expect_commit_success();

        account
    }

    pub fn new_virtual_account(
        &mut self,
    ) -> (Secp256k1PublicKey, Secp256k1PrivateKey, ComponentAddress) {
        let (pub_key, priv_key) = self.new_key_pair();
        let account = ComponentAddress::virtual_account_from_public_key(&PublicKey::Secp256k1(
            pub_key.clone(),
        ));
        self.load_account_from_faucet(account);
        (pub_key, priv_key, account)
    }

    pub fn get_active_validator_info_by_key(&self, key: &Secp256k1PublicKey) -> ValidatorSubstate {
        let address = self.get_active_validator_with_key(key);
        self.get_validator_info(address)
    }

    pub fn get_validator_info(&self, address: ComponentAddress) -> ValidatorSubstate {
        self.substate_db()
            .get_mapped::<SpreadPrefixKeyMapper, FieldSubstate<ValidatorSubstate>>(
                address.as_node_id(),
                MAIN_BASE_PARTITION,
                &ValidatorField::Validator.into(),
            )
            .unwrap()
            .value
            .0
    }

    pub fn get_active_validator_with_key(&self, key: &Secp256k1PublicKey) -> ComponentAddress {
        let substate = self
            .substate_db()
            .get_mapped::<SpreadPrefixKeyMapper, FieldSubstate<CurrentValidatorSetSubstate>>(
                CONSENSUS_MANAGER.as_node_id(),
                MAIN_BASE_PARTITION,
                &ConsensusManagerField::CurrentValidatorSet.into(),
            )
            .unwrap()
            .value
            .0;

        substate
            .validator_set
            .get_by_public_key(key)
            .unwrap()
            .0
            .clone()
    }

    pub fn new_allocated_account(
        &mut self,
    ) -> (Secp256k1PublicKey, Secp256k1PrivateKey, ComponentAddress) {
        let key_pair = self.new_key_pair();
        let withdraw_auth = rule!(require(NonFungibleGlobalId::from_public_key(&key_pair.0)));
        let account = self.new_account_advanced(OwnerRole::Fixed(withdraw_auth));
        (key_pair.0, key_pair.1, account)
    }

    pub fn new_virtual_account_with_access_controller(
        &mut self,
    ) -> (
        Secp256k1PublicKey,
        Secp256k1PrivateKey,
        Secp256k1PublicKey,
        Secp256k1PrivateKey,
        Secp256k1PublicKey,
        Secp256k1PrivateKey,
        Secp256k1PublicKey,
        Secp256k1PrivateKey,
        ComponentAddress,
        ComponentAddress,
    ) {
        let (pk1, sk1, account) = self.new_virtual_account();
        let (pk2, sk2) = self.new_key_pair();
        let (pk3, sk3) = self.new_key_pair();
        let (pk4, sk4) = self.new_key_pair();

        let access_rule = AccessRule::Protected(AccessRuleNode::ProofRule(ProofRule::CountOf(
            1,
            vec![
                ResourceOrNonFungible::NonFungible(NonFungibleGlobalId::from_public_key(&pk1)),
                ResourceOrNonFungible::NonFungible(NonFungibleGlobalId::from_public_key(&pk2)),
                ResourceOrNonFungible::NonFungible(NonFungibleGlobalId::from_public_key(&pk3)),
                ResourceOrNonFungible::NonFungible(NonFungibleGlobalId::from_public_key(&pk4)),
            ],
        )));

        let access_controller = self
            .execute_manifest(
                ManifestBuilder::new()
                    .lock_fee_from_faucet()
                    .call_method(account, ACCOUNT_SECURIFY_IDENT, manifest_args!())
                    .take_all_from_worktop(ACCOUNT_OWNER_BADGE, "owner_badge")
                    .call_function_with_name_lookup(
                        ACCESS_CONTROLLER_PACKAGE,
                        ACCESS_CONTROLLER_BLUEPRINT,
                        ACCESS_CONTROLLER_CREATE_GLOBAL_IDENT,
                        |lookup| {
                            (
                                lookup.bucket("owner_badge"),
                                RuleSet {
                                    primary_role: access_rule.clone(),
                                    recovery_role: access_rule.clone(),
                                    confirmation_role: access_rule.clone(),
                                },
                                Some(1000u32),
                            )
                        },
                    )
                    .build(),
                vec![NonFungibleGlobalId::from_public_key(&pk1)],
            )
            .expect_commit_success()
            .new_component_addresses()[0]
            .clone();

        (
            pk1,
            sk1,
            pk2,
            sk2,
            pk3,
            sk3,
            pk4,
            sk4,
            account,
            access_controller,
        )
    }

    pub fn new_account(
        &mut self,
        is_virtual: bool,
    ) -> (Secp256k1PublicKey, Secp256k1PrivateKey, ComponentAddress) {
        if is_virtual {
            self.new_virtual_account()
        } else {
            self.new_allocated_account()
        }
    }

    pub fn new_identity(&mut self, pk: Secp256k1PublicKey, is_virtual: bool) -> ComponentAddress {
        if is_virtual {
            ComponentAddress::virtual_identity_from_public_key(&pk)
        } else {
            let owner_id = NonFungibleGlobalId::from_public_key(&pk);
            let manifest = ManifestBuilder::new()
                .lock_fee_from_faucet()
                .create_identity_advanced(OwnerRole::Fixed(rule!(require(owner_id))))
                .build();
            let receipt = self.execute_manifest(manifest, vec![]);
            receipt.expect_commit_success();
            let component_address = receipt.expect_commit(true).new_component_addresses()[0];

            component_address
        }
    }

    pub fn new_securified_identity(&mut self, account: ComponentAddress) -> ComponentAddress {
        let manifest = ManifestBuilder::new()
            .lock_fee_from_faucet()
            .create_identity()
            .try_deposit_batch_or_abort(account, None)
            .build();
        let receipt = self.execute_manifest(manifest, vec![]);
        receipt.expect_commit_success();
        let component_address = receipt.expect_commit(true).new_component_addresses()[0];

        component_address
    }

    pub fn new_validator_with_pub_key(
        &mut self,
        pub_key: Secp256k1PublicKey,
        account: ComponentAddress,
    ) -> ComponentAddress {
        let manifest = ManifestBuilder::new()
            .lock_fee_from_faucet()
            .get_free_xrd_from_faucet()
            .take_from_worktop(XRD, *DEFAULT_VALIDATOR_XRD_COST, "xrd_creation_fee")
            .create_validator(pub_key, Decimal::ONE, "xrd_creation_fee")
            .try_deposit_batch_or_abort(account, None)
            .build();
        let receipt = self.execute_manifest(manifest, vec![]);
        let address = receipt.expect_commit(true).new_component_addresses()[0];
        address
    }

    pub fn publish_native_package(
        &mut self,
        native_package_code_id: u64,
        definition: PackageDefinition,
    ) -> PackageAddress {
        let receipt = self.execute_system_transaction(
            vec![InstructionV1::CallFunction {
                package_address: DynamicPackageAddress::Static(PACKAGE_PACKAGE),
                blueprint_name: PACKAGE_BLUEPRINT.to_string(),
                function_name: PACKAGE_PUBLISH_NATIVE_IDENT.to_string(),
                args: to_manifest_value_and_unwrap!(&PackagePublishNativeManifestInput {
                    definition,
                    native_package_code_id,
                    metadata: MetadataInit::default(),
                    package_address: None,
                }),
            }],
            btreeset!(AuthAddresses::system_role()),
        );
        let package_address: PackageAddress = receipt.expect_commit(true).output(0);
        package_address
    }

    pub fn publish_package_at_address(
        &mut self,
        code: Vec<u8>,
        definition: PackageDefinition,
        address: PackageAddress,
    ) {
        let code_hash = hash(&code);
        let nonce = self.next_transaction_nonce();

        let receipt = self.execute_transaction(
            SystemTransactionV1 {
                instructions: InstructionsV1(vec![InstructionV1::CallFunction {
                    package_address: PACKAGE_PACKAGE.into(),
                    blueprint_name: PACKAGE_BLUEPRINT.to_string(),
                    function_name: PACKAGE_PUBLISH_WASM_ADVANCED_IDENT.to_string(),
                    args: to_manifest_value_and_unwrap!(&PackagePublishWasmAdvancedManifestInput {
                        code: ManifestBlobRef(code_hash.0),
                        definition: definition,
                        metadata: metadata_init!(),
                        package_address: Some(ManifestAddressReservation(0)),
                        owner_role: OwnerRole::Fixed(AccessRule::AllowAll),
                    }),
                }]),
                blobs: BlobsV1 {
                    blobs: vec![BlobV1(code)],
                },
                hash_for_execution: hash(format!("Test runner txn: {}", nonce)),
                pre_allocated_addresses: vec![PreAllocatedAddress {
                    blueprint_id: BlueprintId::new(&PACKAGE_PACKAGE, PACKAGE_BLUEPRINT),
                    address: address.into(),
                }],
            }
            .prepare()
            .expect("expected transaction to be preparable")
            .get_executable(btreeset!(AuthAddresses::system_role())),
            CostingParameters::default(),
            ExecutionConfig::for_system_transaction(),
        );

        receipt.expect_commit_success();
    }

    pub fn publish_package(
        &mut self,
        code: Vec<u8>,
        definition: PackageDefinition,
        metadata: BTreeMap<String, MetadataValue>,
        owner_role: OwnerRole,
    ) -> PackageAddress {
        let manifest = ManifestBuilder::new()
            .lock_fee_from_faucet()
            .publish_package_advanced(None, code, definition, metadata, owner_role)
            .build();

        let receipt = self.execute_manifest(manifest, vec![]);
        receipt.expect_commit(true).new_package_addresses()[0]
    }

    pub fn publish_package_with_owner(
        &mut self,
        code: Vec<u8>,
        definition: PackageDefinition,
        owner_badge: NonFungibleGlobalId,
    ) -> PackageAddress {
        let manifest = ManifestBuilder::new()
            .lock_fee_from_faucet()
            .publish_package_with_owner(code, definition, owner_badge)
            .build();

        let receipt = self.execute_manifest(manifest, vec![]);
        receipt.expect_commit(true).new_package_addresses()[0]
    }

    pub fn compile<P: AsRef<Path>>(&mut self, package_dir: P) -> (Vec<u8>, PackageDefinition) {
        Compile::compile(package_dir)
    }

    pub fn compile_and_publish<P: AsRef<Path>>(&mut self, package_dir: P) -> PackageAddress {
        let (code, definition) = Compile::compile(package_dir);
        self.publish_package(code, definition, BTreeMap::new(), OwnerRole::None)
    }

    pub fn compile_and_publish_at_address<P: AsRef<Path>>(
        &mut self,
        package_dir: P,
        address: PackageAddress,
    ) {
        let (code, definition) = Compile::compile(package_dir);
        self.publish_package_at_address(code, definition, address);
    }

    pub fn compile_and_publish_retain_blueprints<
        P: AsRef<Path>,
        F: FnMut(&String, &mut BlueprintDefinitionInit) -> bool,
    >(
        &mut self,
        package_dir: P,
        retain: F,
    ) -> PackageAddress {
        let (code, mut definition) = Compile::compile(package_dir);
        definition.blueprints.retain(retain);
        self.publish_package(code, definition, BTreeMap::new(), OwnerRole::None)
    }

    pub fn compile_and_publish_with_owner<P: AsRef<Path>>(
        &mut self,
        package_dir: P,
        owner_badge: NonFungibleGlobalId,
    ) -> PackageAddress {
        let (code, definition) = Compile::compile(package_dir);
        self.publish_package_with_owner(code, definition, owner_badge)
    }

    pub fn execute_manifest_ignoring_fee<T>(
        &mut self,
        mut manifest: TransactionManifestV1,
        initial_proofs: T,
    ) -> TransactionReceipt
    where
        T: IntoIterator<Item = NonFungibleGlobalId>,
    {
        manifest.instructions.insert(
            0,
            transaction::model::InstructionV1::CallMethod {
                address: self.faucet_component().into(),
                method_name: "lock_fee".to_string(),
                args: manifest_args!(dec!("500")).into(),
            },
        );
        self.execute_manifest(manifest, initial_proofs)
    }

    pub fn execute_raw_transaction(
        &mut self,
        network: &NetworkDefinition,
        raw_transaction: &RawNotarizedTransaction,
    ) -> TransactionReceipt {
        let validator = NotarizedTransactionValidator::new(ValidationConfig::default(network.id));
        let validated = validator
            .validate_from_raw(&raw_transaction)
            .expect("Expected raw transaction to be valid");
        self.execute_transaction(
            validated.get_executable(),
            CostingParameters::default(),
            ExecutionConfig::for_notarized_transaction(),
        )
    }

    pub fn execute_manifest<T>(
        &mut self,
        manifest: TransactionManifestV1,
        initial_proofs: T,
    ) -> TransactionReceipt
    where
        T: IntoIterator<Item = NonFungibleGlobalId>,
    {
        self.execute_manifest_with_costing_params(
            manifest,
            initial_proofs,
            CostingParameters::default(),
        )
    }

    pub fn execute_manifest_with_costing_params<T>(
        &mut self,
        manifest: TransactionManifestV1,
        initial_proofs: T,
        costing_parameters: CostingParameters,
    ) -> TransactionReceipt
    where
        T: IntoIterator<Item = NonFungibleGlobalId>,
    {
        let nonce = self.next_transaction_nonce();
        self.execute_transaction(
            TestTransaction::new_from_nonce(manifest, nonce)
                .prepare()
                .expect("expected transaction to be preparable")
                .get_executable(initial_proofs.into_iter().collect()),
            costing_parameters,
            ExecutionConfig::for_test_transaction(),
        )
    }

    pub fn execute_manifest_with_execution_cost_unit_limit<T>(
        &mut self,
        manifest: TransactionManifestV1,
        initial_proofs: T,
        execution_cost_unit_limit: u32,
    ) -> TransactionReceipt
    where
        T: IntoIterator<Item = NonFungibleGlobalId>,
    {
        let nonce = self.next_transaction_nonce();
        self.execute_transaction(
            TestTransaction::new_from_nonce(manifest, nonce)
                .prepare()
                .expect("expected transaction to be preparable")
                .get_executable(initial_proofs.into_iter().collect()),
            CostingParameters::default().with_execution_cost_unit_limit(execution_cost_unit_limit),
            ExecutionConfig::for_test_transaction(),
        )
    }

    pub fn execute_transaction(
        &mut self,
        executable: Executable,
        costing_parameters: CostingParameters,
        mut execution_config: ExecutionConfig,
    ) -> TransactionReceipt {
        // Override the kernel trace config
        execution_config = execution_config.with_kernel_trace(self.trace);

        let vm = Vm {
            scrypto_vm: &self.scrypto_vm,
            native_vm: self.native_vm.clone(),
        };

        let transaction_receipt = execute_transaction(
            &mut self.database,
            vm,
            &costing_parameters,
            &execution_config,
            &executable,
        );
        if let TransactionResult::Commit(commit) = &transaction_receipt.result {
            self.database.commit(&commit.state_updates.database_updates);
            if let Some(state_hash_support) = &mut self.state_hash_support {
                state_hash_support.update_with(&commit.state_updates.database_updates);
            }
            if let Some(events) = &mut self.collected_events {
                events.push(commit.application_events.clone());
            }
        }
        transaction_receipt
    }

    pub fn preview(
        &mut self,
        preview_intent: PreviewIntentV1,
        network: &NetworkDefinition,
    ) -> Result<TransactionReceipt, PreviewError> {
        let vm = Vm {
            scrypto_vm: &self.scrypto_vm,
            native_vm: self.native_vm.clone(),
        };

        execute_preview(&self.database, vm, network, preview_intent, self.trace)
    }

    pub fn preview_manifest(
        &mut self,
        manifest: TransactionManifestV1,
        signer_public_keys: Vec<PublicKey>,
        tip_percentage: u16,
        flags: PreviewFlags,
    ) -> TransactionReceipt {
        let epoch = self.get_current_epoch();
        let vm = Vm {
            scrypto_vm: &self.scrypto_vm,
            native_vm: self.native_vm.clone(),
        };
        execute_preview(
            &mut self.database,
            vm,
            &NetworkDefinition::simulator(),
            PreviewIntentV1 {
                intent: IntentV1 {
                    header: TransactionHeaderV1 {
                        network_id: NetworkDefinition::simulator().id,
                        start_epoch_inclusive: epoch,
                        end_epoch_exclusive: epoch.after(10),
                        nonce: 0,
                        notary_public_key: PublicKey::Secp256k1(Secp256k1PublicKey([0u8; 33])),
                        notary_is_signatory: false,
                        tip_percentage,
                    },
                    instructions: InstructionsV1(manifest.instructions),
                    blobs: BlobsV1 {
                        blobs: manifest.blobs.values().map(|x| BlobV1(x.clone())).collect(),
                    },
                    message: MessageV1::default(),
                },
                signer_public_keys,
                flags,
            },
            self.trace,
        )
        .unwrap()
    }

    /// Calls a package blueprint function with the given arguments, paying the fee from the faucet.
    ///
    /// The arguments should be one of:
    /// * A tuple, such as `()`, `(x,)` or `(x, y, z)`
    ///   * IMPORTANT: If calling with a single argument, you must include a trailing comma
    ///     in the tuple declaration. This ensures that the rust compiler knows it's a singleton tuple,
    ///     rather than just some brackets around the inner value.
    /// * A struct which implements `ManifestEncode` representing the arguments
    /// * `manifest_args!(x, y, z)`
    ///
    /// Notes:
    /// * Buckets and signatures are not supported - instead use `execute_manifest_ignoring_fee` and `ManifestBuilder` directly.
    /// * Call `.expect_commit_success()` on the receipt to get access to receipt details.
    pub fn call_function(
        &mut self,
        package_address: impl ResolvablePackageAddress,
        blueprint_name: impl Into<String>,
        function_name: impl Into<String>,
        arguments: impl ResolvableArguments,
    ) -> TransactionReceipt {
        self.execute_manifest_ignoring_fee(
            ManifestBuilder::new()
                .call_function(package_address, blueprint_name, function_name, arguments)
                .build(),
            vec![],
        )
    }

    /// Calls a package blueprint function with the given arguments, and assumes it constructs a single component successfully.
    /// It returns the address of the first created component.
    ///
    /// The arguments should be one of:
    /// * A tuple, such as `()`, `(x,)` or `(x, y, z)`
    ///   * IMPORTANT: If calling with a single argument, you must include a trailing comma
    ///     in the tuple declaration. This ensures that the rust compiler knows it's a singleton tuple,
    ///     rather than just some brackets around the inner value.
    /// * A struct which implements `ManifestEncode` representing the arguments
    /// * `manifest_args!(x, y, z)`
    ///
    /// Notes:
    /// * Buckets and signatures are not supported - instead use `execute_manifest_ignoring_fee` and `ManifestBuilder` directly.
    pub fn construct_new(
        &mut self,
        package_address: impl ResolvablePackageAddress,
        blueprint_name: impl Into<String>,
        function_name: impl Into<String>,
        arguments: impl ResolvableArguments,
    ) -> ComponentAddress {
        self.call_function(package_address, blueprint_name, function_name, arguments)
            .expect_commit_success()
            .new_component_addresses()[0]
    }

    /// Calls a component method with the given arguments, paying the fee from the faucet.
    ///
    /// The arguments should be one of:
    /// * A tuple, such as `()`, `(x,)` or `(x, y, z)`
    ///   * IMPORTANT: If calling with a single argument, you must include a trailing comma
    ///     in the tuple declaration. This ensures that the rust compiler knows it's a singleton tuple,
    ///     rather than just some brackets around the inner value.
    /// * A struct which implements `ManifestEncode` representing the arguments
    /// * `manifest_args!(x, y, z)`
    ///
    /// Notes:
    /// * Buckets and signatures are not supported - instead use `execute_manifest_ignoring_fee` and `ManifestBuilder` directly.
    /// * Call `.expect_commit_success()` on the receipt to get access to receipt details.
    pub fn call_method(
        &mut self,
        component_address: impl ResolvableGlobalAddress,
        method_name: impl Into<String>,
        args: impl ResolvableArguments,
    ) -> TransactionReceipt {
        self.execute_manifest_ignoring_fee(
            ManifestBuilder::new()
                .call_method(component_address, method_name, args)
                .build(),
            vec![],
        )
    }

    fn create_fungible_resource_and_deposit(
        &mut self,
        owner_role: OwnerRole,
        resource_roles: FungibleResourceRoles,
        to: ComponentAddress,
    ) -> ResourceAddress {
        let manifest = ManifestBuilder::new()
            .lock_fee_from_faucet()
            .create_fungible_resource(
                owner_role,
                true,
                0,
                resource_roles,
                metadata!(),
                Some(5.into()),
            )
            .try_deposit_batch_or_abort(to, None)
            .build();
        let receipt = self.execute_manifest(manifest, vec![]);
        receipt.expect_commit(true).new_resource_addresses()[0]
    }

    pub fn create_restricted_token(
        &mut self,
        account: ComponentAddress,
    ) -> (
        ResourceAddress,
        ResourceAddress,
        ResourceAddress,
        ResourceAddress,
        ResourceAddress,
        ResourceAddress,
        ResourceAddress,
        ResourceAddress,
    ) {
        let mint_auth = self.create_fungible_resource(dec!(1), 0, account);
        let burn_auth = self.create_fungible_resource(dec!(1), 0, account);
        let withdraw_auth = self.create_fungible_resource(dec!(1), 0, account);
        let recall_auth = self.create_fungible_resource(dec!(1), 0, account);
        let update_metadata_auth = self.create_fungible_resource(dec!(1), 0, account);
        let freeze_auth = self.create_fungible_resource(dec!(1), 0, account);
        let admin_auth = self.create_fungible_resource(dec!(1), 0, account);

        let token_address = self.create_fungible_resource_and_deposit(
            OwnerRole::None,
            FungibleResourceRoles {
                mint_roles: mint_roles! {
                    minter => rule!(require(mint_auth));
                    minter_updater => rule!(require(admin_auth));
                },
                burn_roles: burn_roles! {
                    burner => rule!(require(burn_auth));
                    burner_updater => rule!(require(admin_auth));
                },
                freeze_roles: freeze_roles! {
                    freezer => rule!(require(freeze_auth));
                    freezer_updater => rule!(require(admin_auth));
                },
                recall_roles: recall_roles! {
                    recaller => rule!(require(recall_auth));
                    recaller_updater => rule!(require(admin_auth));
                },
                withdraw_roles: withdraw_roles! {
                    withdrawer => rule!(require(withdraw_auth));
                    withdrawer_updater => rule!(require(admin_auth));
                },
                deposit_roles: deposit_roles! {
                    depositor => rule!(allow_all);
                    depositor_updater => rule!(require(admin_auth));
                },
            },
            account,
        );

        (
            token_address,
            mint_auth,
            burn_auth,
            withdraw_auth,
            recall_auth,
            update_metadata_auth,
            freeze_auth,
            admin_auth,
        )
    }

    pub fn create_everything_allowed_non_fungible_resource(
        &mut self,
        owner_role: OwnerRole,
    ) -> ResourceAddress {
        let receipt = self.execute_manifest_ignoring_fee(
            ManifestBuilder::new()
                .create_non_fungible_resource::<Vec<_>, ()>(
                    owner_role,
                    NonFungibleIdType::Integer,
                    false,
                    NonFungibleResourceRoles {
                        mint_roles: mint_roles! {
                            minter => rule!(allow_all);
                            minter_updater => rule!(allow_all);
                        },
                        burn_roles: burn_roles! {
                            burner => rule!(allow_all);
                            burner_updater => rule!(allow_all);
                        },
                        freeze_roles: freeze_roles! {
                            freezer => rule!(allow_all);
                            freezer_updater => rule!(allow_all);
                        },
                        recall_roles: recall_roles! {
                            recaller => rule!(allow_all);
                            recaller_updater => rule!(allow_all);
                        },
                        withdraw_roles: withdraw_roles! {
                            withdrawer => rule!(allow_all);
                            withdrawer_updater => rule!(allow_all);
                        },
                        deposit_roles: deposit_roles! {
                            depositor => rule!(allow_all);
                            depositor_updater => rule!(allow_all);
                        },
                        non_fungible_data_update_roles: non_fungible_data_update_roles! {
                            non_fungible_data_updater => rule!(allow_all);
                            non_fungible_data_updater_updater => rule!(allow_all);
                        },
                    },
                    metadata!(),
                    None,
                )
                .build(),
            vec![],
        );
        receipt.expect_commit(true).new_resource_addresses()[0]
    }

    pub fn create_freezeable_token(&mut self, account: ComponentAddress) -> ResourceAddress {
        self.create_fungible_resource_and_deposit(
            OwnerRole::None,
            FungibleResourceRoles {
                burn_roles: burn_roles! {
                    burner => rule!(allow_all);
                    burner_updater => rule!(deny_all);
                },
                recall_roles: recall_roles! {
                    recaller => rule!(allow_all);
                    recaller_updater => rule!(deny_all);
                },
                freeze_roles: freeze_roles! {
                    freezer => rule!(allow_all);
                    freezer_updater => rule!(deny_all);
                },
                ..Default::default()
            },
            account,
        )
    }

    pub fn create_freezeable_non_fungible(&mut self, account: ComponentAddress) -> ResourceAddress {
        self.create_non_fungible_resource_with_roles(
            NonFungibleResourceRoles {
                burn_roles: burn_roles! {
                    burner => rule!(allow_all);
                    burner_updater => rule!(deny_all);
                },
                recall_roles: recall_roles! {
                    recaller => rule!(allow_all);
                    recaller_updater => rule!(deny_all);
                },
                freeze_roles: freeze_roles! {
                    freezer => rule!(allow_all);
                    freezer_updater => rule!(deny_all);
                },
                ..Default::default()
            },
            account,
        )
    }

    pub fn create_recallable_token(&mut self, account: ComponentAddress) -> ResourceAddress {
        self.create_fungible_resource_and_deposit(
            OwnerRole::None,
            FungibleResourceRoles {
                recall_roles: recall_roles! {
                    recaller => rule!(allow_all);
                    recaller_updater => rule!(deny_all);
                },
                ..Default::default()
            },
            account,
        )
    }

    pub fn create_restricted_burn_token(
        &mut self,
        account: ComponentAddress,
    ) -> (ResourceAddress, ResourceAddress) {
        let auth_resource_address = self.create_fungible_resource(dec!(1), 0, account);

        let resource_address = self.create_fungible_resource_and_deposit(
            OwnerRole::None,
            FungibleResourceRoles {
                burn_roles: burn_roles! {
                    burner => rule!(require(auth_resource_address));
                    burner_updater => rule!(deny_all);
                },
                ..Default::default()
            },
            account,
        );

        (auth_resource_address, resource_address)
    }

    pub fn create_restricted_transfer_token(
        &mut self,
        account: ComponentAddress,
    ) -> (ResourceAddress, ResourceAddress) {
        let auth_resource_address = self.create_non_fungible_resource(account);

        let resource_address = self.create_fungible_resource_and_deposit(
            OwnerRole::None,
            FungibleResourceRoles {
                withdraw_roles: withdraw_roles! {
                    withdrawer => rule!(require(auth_resource_address));
                    withdrawer_updater => rule!(deny_all);
                },
                ..Default::default()
            },
            account,
        );

        (auth_resource_address, resource_address)
    }

    pub fn create_non_fungible_resource(&mut self, account: ComponentAddress) -> ResourceAddress {
        self.create_non_fungible_resource_advanced(NonFungibleResourceRoles::default(), account, 3)
    }
    pub fn create_non_fungible_resource_with_roles(
        &mut self,
        resource_roles: NonFungibleResourceRoles,
        account: ComponentAddress,
    ) -> ResourceAddress {
        self.create_non_fungible_resource_advanced(resource_roles, account, 3)
    }

    pub fn create_non_fungible_resource_advanced(
        &mut self,
        resource_roles: NonFungibleResourceRoles,
        account: ComponentAddress,
        n: usize,
    ) -> ResourceAddress {
        let mut entries = BTreeMap::new();
        for i in 1..n + 1 {
            entries.insert(
                NonFungibleLocalId::integer(i as u64),
                EmptyNonFungibleData {},
            );
        }

        let manifest = ManifestBuilder::new()
            .lock_fee_from_faucet()
            .create_non_fungible_resource(
                OwnerRole::None,
                NonFungibleIdType::Integer,
                false,
                resource_roles,
                metadata!(),
                Some(entries),
            )
            .try_deposit_batch_or_abort(account, None)
            .build();
        let receipt = self.execute_manifest(manifest, vec![]);
        receipt.expect_commit(true).new_resource_addresses()[0]
    }

    pub fn create_fungible_resource(
        &mut self,
        amount: Decimal,
        divisibility: u8,
        account: ComponentAddress,
    ) -> ResourceAddress {
        let manifest = ManifestBuilder::new()
            .lock_fee_from_faucet()
            .create_fungible_resource(
                OwnerRole::None,
                true,
                divisibility,
                FungibleResourceRoles::default(),
                metadata!(),
                Some(amount),
            )
            .try_deposit_batch_or_abort(account, None)
            .build();
        let receipt = self.execute_manifest(manifest, vec![]);
        receipt.expect_commit(true).new_resource_addresses()[0]
    }

    pub fn create_mintable_burnable_fungible_resource(
        &mut self,
        account: ComponentAddress,
    ) -> (ResourceAddress, ResourceAddress) {
        let admin_auth = self.create_non_fungible_resource(account);

        let manifest = ManifestBuilder::new()
            .lock_fee_from_faucet()
            .create_fungible_resource(
                OwnerRole::None,
                true,
                1u8,
                FungibleResourceRoles {
                    mint_roles: mint_roles! {
                        minter => rule!(require(admin_auth));
                        minter_updater => rule!(deny_all);
                    },
                    burn_roles: burn_roles! {
                        burner => rule!(require(admin_auth));
                        burner_updater => rule!(deny_all);
                    },
                    ..Default::default()
                },
                metadata!(),
                None,
            )
            .try_deposit_batch_or_abort(account, None)
            .build();
        let receipt = self.execute_manifest(manifest, vec![]);
        let resource_address = receipt.expect_commit(true).new_resource_addresses()[0];
        (admin_auth, resource_address)
    }

    pub fn create_freely_mintable_fungible_resource(
        &mut self,
        owner_role: OwnerRole,
        amount: Option<Decimal>,
        divisibility: u8,
        account: ComponentAddress,
    ) -> ResourceAddress {
        let manifest = ManifestBuilder::new()
            .lock_fee_from_faucet()
            .create_fungible_resource(
                owner_role,
                true,
                divisibility,
                FungibleResourceRoles {
                    mint_roles: mint_roles! {
                        minter => rule!(allow_all);
                        minter_updater => rule!(deny_all);
                    },
                    ..Default::default()
                },
                metadata!(),
                amount,
            )
            .try_deposit_batch_or_abort(account, None)
            .build();
        let receipt = self.execute_manifest(manifest, vec![]);
        receipt.expect_commit(true).new_resource_addresses()[0]
    }

    pub fn create_freely_mintable_and_burnable_fungible_resource(
        &mut self,
        owner_role: OwnerRole,
        amount: Option<Decimal>,
        divisibility: u8,
        account: ComponentAddress,
    ) -> ResourceAddress {
        let manifest = ManifestBuilder::new()
            .lock_fee_from_faucet()
            .create_fungible_resource(
                owner_role,
                true,
                divisibility,
                FungibleResourceRoles {
                    mint_roles: mint_roles! {
                        minter => rule!(allow_all);
                        minter_updater => rule!(deny_all);
                    },
                    burn_roles: burn_roles! {
                        burner => rule!(allow_all);
                        burner_updater => rule!(deny_all);
                    },
                    ..Default::default()
                },
                metadata!(),
                amount,
            )
            .try_deposit_batch_or_abort(account, None)
            .build();
        let receipt = self.execute_manifest(manifest, vec![]);
        receipt.expect_commit(true).new_resource_addresses()[0]
    }

    pub fn create_freely_mintable_and_burnable_non_fungible_resource<T, V>(
        &mut self,
        owner_role: OwnerRole,
        id_type: NonFungibleIdType,
        initial_supply: Option<T>,
        account: ComponentAddress,
    ) -> ResourceAddress
    where
        T: IntoIterator<Item = (NonFungibleLocalId, V)>,
        V: ManifestEncode + NonFungibleData,
    {
        let manifest = ManifestBuilder::new()
            .lock_fee_from_faucet()
            .create_non_fungible_resource(
                owner_role,
                id_type,
                true,
                NonFungibleResourceRoles {
                    mint_roles: mint_roles! {
                        minter => rule!(allow_all);
                        minter_updater => rule!(deny_all);
                    },
                    burn_roles: burn_roles! {
                        burner => rule!(allow_all);
                        burner_updater => rule!(deny_all);
                    },
                    ..Default::default()
                },
                metadata!(),
                initial_supply,
            )
            .try_deposit_batch_or_abort(account, None)
            .build();
        let receipt = self.execute_manifest(manifest, vec![]);
        receipt.expect_commit(true).new_resource_addresses()[0]
    }

    pub fn new_component<F>(
        &mut self,
        initial_proofs: BTreeSet<NonFungibleGlobalId>,
        handler: F,
    ) -> ComponentAddress
    where
        F: FnOnce(ManifestBuilder) -> ManifestBuilder,
    {
        let manifest = ManifestBuilder::new()
            .lock_fee_from_faucet()
            .then(handler)
            .build();

        let receipt = self.execute_manifest(manifest, initial_proofs);
        receipt.expect_commit(true).new_component_addresses()[0]
    }

    pub fn set_current_epoch(&mut self, epoch: Epoch) {
        let mut substate = self
            .database
            .get_mapped::<SpreadPrefixKeyMapper, FieldSubstate<ConsensusManagerSubstate>>(
                &CONSENSUS_MANAGER.as_node_id(),
                MAIN_BASE_PARTITION,
                &ConsensusManagerField::ConsensusManager.into(),
            )
            .unwrap();
        substate.value.0.epoch = epoch;
        self.database.put_mapped::<SpreadPrefixKeyMapper, _>(
            &CONSENSUS_MANAGER.as_node_id(),
            MAIN_BASE_PARTITION,
            &ConsensusManagerField::ConsensusManager.into(),
            &substate,
        );
    }

    pub fn get_current_epoch(&mut self) -> Epoch {
        let receipt = self.execute_system_transaction(
            vec![InstructionV1::CallMethod {
                address: CONSENSUS_MANAGER.into(),
                method_name: CONSENSUS_MANAGER_GET_CURRENT_EPOCH_IDENT.to_string(),
                args: to_manifest_value_and_unwrap!(&ConsensusManagerGetCurrentEpochInput),
            }],
            btreeset![AuthAddresses::validator_role()],
        );
        receipt.expect_commit(true).output(0)
    }

    pub fn get_state_hash(&self) -> Hash {
        self.state_hash_support
            .as_ref()
            .expect("state hashing not enabled")
            .get_current()
    }

    pub fn execute_system_transaction_with_preallocation(
        &mut self,
        instructions: Vec<InstructionV1>,
        proofs: BTreeSet<NonFungibleGlobalId>,
        pre_allocated_addresses: Vec<PreAllocatedAddress>,
    ) -> TransactionReceipt {
        let nonce = self.next_transaction_nonce();

        self.execute_transaction(
            SystemTransactionV1 {
                instructions: InstructionsV1(instructions),
                blobs: BlobsV1 { blobs: vec![] },
                hash_for_execution: hash(format!("Test runner txn: {}", nonce)),
                pre_allocated_addresses,
            }
            .prepare()
            .expect("expected transaction to be preparable")
            .get_executable(proofs),
            CostingParameters::default(),
            ExecutionConfig::for_system_transaction(),
        )
    }

    pub fn execute_validator_transaction(
        &mut self,
        instructions: Vec<InstructionV1>,
    ) -> TransactionReceipt {
        self.execute_system_transaction(instructions, btreeset![AuthAddresses::validator_role()])
    }

    pub fn execute_system_transaction_with_preallocated_addresses(
        &mut self,
        instructions: Vec<InstructionV1>,
        pre_allocated_addresses: Vec<PreAllocatedAddress>,
        mut proofs: BTreeSet<NonFungibleGlobalId>,
    ) -> TransactionReceipt {
        let nonce = self.next_transaction_nonce();
        proofs.insert(AuthAddresses::system_role());
        self.execute_transaction(
            SystemTransactionV1 {
                instructions: InstructionsV1(instructions),
                blobs: BlobsV1 { blobs: vec![] },
                hash_for_execution: hash(format!("Test runner txn: {}", nonce)),
                pre_allocated_addresses,
            }
            .prepare()
            .expect("expected transaction to be preparable")
            .get_executable(proofs),
            CostingParameters::default(),
            ExecutionConfig::for_system_transaction(),
        )
    }

    pub fn execute_system_transaction(
        &mut self,
        instructions: Vec<InstructionV1>,
        proofs: BTreeSet<NonFungibleGlobalId>,
    ) -> TransactionReceipt {
        let nonce = self.next_transaction_nonce();

        self.execute_transaction(
            SystemTransactionV1 {
                instructions: InstructionsV1(instructions),
                blobs: BlobsV1 { blobs: vec![] },
                hash_for_execution: hash(format!("Test runner txn: {}", nonce)),
                pre_allocated_addresses: vec![],
            }
            .prepare()
            .expect("expected transaction to be preparable")
            .get_executable(proofs),
            CostingParameters::default(),
            ExecutionConfig::for_system_transaction(),
        )
    }

    /// Executes a "start round number `round` at timestamp `timestamp_ms`" system transaction, as
    /// if it was proposed by the first validator from the validator set, after `round - 1` missed
    /// rounds by that validator.
    pub fn advance_to_round_at_timestamp(
        &mut self,
        round: Round,
        proposer_timestamp_ms: i64,
    ) -> TransactionReceipt {
        let expected_round_number = self.get_consensus_manager_state().round.number() + 1;
        self.execute_system_transaction(
            vec![InstructionV1::CallMethod {
                address: CONSENSUS_MANAGER.into(),
                method_name: CONSENSUS_MANAGER_NEXT_ROUND_IDENT.to_string(),
                args: to_manifest_value_and_unwrap!(&ConsensusManagerNextRoundInput {
                    round,
                    proposer_timestamp_ms,
                    leader_proposal_history: LeaderProposalHistory {
                        gap_round_leaders: (expected_round_number..round.number())
                            .map(|_| 0)
                            .collect(),
                        current_leader: 0,
                        is_fallback: false,
                    },
                }),
            }],
            btreeset![AuthAddresses::validator_role()],
        )
    }

    /// Performs an [`advance_to_round_at_timestamp()`] with an unchanged timestamp.
    pub fn advance_to_round(&mut self, round: Round) -> TransactionReceipt {
        let current_timestamp_ms = self.get_current_proposer_timestamp_ms();
        self.advance_to_round_at_timestamp(round, current_timestamp_ms)
    }

    /// Reads out the substate holding the "epoch milli" timestamp reported by the proposer on the
    /// most recent round change.
    pub fn get_current_proposer_timestamp_ms(&mut self) -> i64 {
        self.substate_db()
            .get_mapped::<SpreadPrefixKeyMapper, FieldSubstate<ProposerMilliTimestampSubstate>>(
                CONSENSUS_MANAGER.as_node_id(),
                MAIN_BASE_PARTITION,
                &ConsensusManagerField::CurrentTime.into(),
            )
            .unwrap()
            .value
            .0
            .epoch_milli
    }

    pub fn get_consensus_manager_state(&mut self) -> ConsensusManagerSubstate {
        self.substate_db()
            .get_mapped::<SpreadPrefixKeyMapper, FieldSubstate<ConsensusManagerSubstate>>(
                CONSENSUS_MANAGER.as_node_id(),
                MAIN_BASE_PARTITION,
                &ConsensusManagerField::ConsensusManager.into(),
            )
            .unwrap()
            .value
            .0
    }

    pub fn get_current_time(&mut self, precision: TimePrecision) -> Instant {
        let receipt = self.execute_system_transaction(
            vec![InstructionV1::CallMethod {
                address: CONSENSUS_MANAGER.into(),
                method_name: CONSENSUS_MANAGER_GET_CURRENT_TIME_IDENT.to_string(),
                args: to_manifest_value_and_unwrap!(&ConsensusManagerGetCurrentTimeInput {
                    precision
                }),
            }],
            btreeset![AuthAddresses::validator_role()],
        );
        receipt.expect_commit(true).output(0)
    }

    pub fn event_schema(
        &self,
        event_type_identifier: &EventTypeIdentifier,
    ) -> (LocalTypeIndex, ScryptoSchema) {
        let (blueprint_id, name) = match event_type_identifier {
            EventTypeIdentifier(Emitter::Method(node_id, node_module), event_name) => {
                let blueprint_id = match node_module {
                    ObjectModuleId::Main => {
                        let type_info = self
                            .substate_db()
                            .get_mapped::<SpreadPrefixKeyMapper, TypeInfoSubstate>(
                                node_id,
                                TYPE_INFO_FIELD_PARTITION,
                                &TypeInfoField::TypeInfo.into(),
                            )
                            .unwrap();

                        match type_info {
                            TypeInfoSubstate::Object(ObjectInfo {
                                blueprint_info: BlueprintInfo { blueprint_id, .. },
                                ..
                            }) => blueprint_id,
                            _ => {
                                panic!("No event schema.")
                            }
                        }
                    }
                    module @ _ => module.static_blueprint().unwrap(),
                };
                (blueprint_id, event_name.clone())
            }
            EventTypeIdentifier(Emitter::Function(blueprint_id), event_name) => {
                (blueprint_id.clone(), event_name.clone())
            }
        };

        let system_reader = SystemDatabaseReader::new(self.substate_db());
        let definition = system_reader
            .get_blueprint_definition(&blueprint_id)
            .unwrap();
        let schema_pointer = definition
            .interface
            .get_event_payload_def(name.as_str())
            .unwrap();

        match schema_pointer {
            BlueprintPayloadDef::Static(type_identifier) => {
                let schema = self
                    .substate_db()
                    .get_mapped::<SpreadPrefixKeyMapper, KeyValueEntrySubstate<ScryptoSchema>>(
                        blueprint_id.package_address.as_node_id(),
                        SCHEMAS_PARTITION,
                        &SubstateKey::Map(scrypto_encode(&type_identifier.0).unwrap()),
                    )
                    .unwrap()
                    .value
                    .unwrap();

                (type_identifier.1, schema)
            }
            BlueprintPayloadDef::Generic(_instance_index) => {
                todo!()
            }
        }
    }

    pub fn event_name(&self, event_type_identifier: &EventTypeIdentifier) -> String {
        let (local_type_index, schema) = self.event_schema(event_type_identifier);
        schema
            .resolve_type_metadata(local_type_index)
            .unwrap()
            .get_name_string()
            .unwrap()
    }

    pub fn is_event_name_equal<T: ScryptoDescribe>(
        &self,
        event_type_identifier: &EventTypeIdentifier,
    ) -> bool {
        let expected_type_name = {
            let (local_type_index, schema) =
                sbor::generate_full_schema_from_single_type::<T, ScryptoCustomSchema>();
            schema
                .resolve_type_metadata(local_type_index)
                .unwrap()
                .get_name_string()
                .unwrap()
        };
        let actual_type_name = self.event_name(event_type_identifier);
        expected_type_name == actual_type_name
    }

    pub fn extract_events_of_type<T: ScryptoEvent>(&self, result: &CommitResult) -> Vec<T> {
        result
            .application_events
            .iter()
            .filter(|(id, _data)| self.is_event_name_equal::<T>(id))
            .map(|(_id, data)| scrypto_decode::<T>(data).unwrap())
            .collect::<Vec<_>>()
    }

    pub fn check_db(&self) -> Result<SystemDatabaseCheckerResults, SystemDatabaseCheckError> {
        let checker = SystemDatabaseChecker::new();
        checker.check_db(&self.database)
    }
}

pub struct SubtreeVaults<'d, D> {
    database: &'d D,
}

impl<'d, D: SubstateDatabase> SubtreeVaults<'d, D> {
    pub fn new(database: &'d D) -> Self {
        Self { database }
    }

    pub fn get_all(&self, node_id: &NodeId) -> IndexMap<ResourceAddress, Vec<NodeId>> {
        let mut vault_finder = VaultFinder::new();
        let mut traverser = StateTreeTraverser::new(self.database, &mut vault_finder, 100);
        traverser.traverse_subtree(None, *node_id);
        vault_finder.to_vaults()
    }

    pub fn sum_balance_changes(
        &self,
        node_id: &NodeId,
        vault_balance_changes: &IndexMap<NodeId, (ResourceAddress, BalanceChange)>,
    ) -> IndexMap<ResourceAddress, BalanceChange> {
        self.get_all(node_id)
            .into_iter()
            .filter_map(|(traversed_resource, vault_ids)| {
                vault_ids
                    .into_iter()
                    .filter_map(|vault_id| vault_balance_changes.get(&vault_id).cloned())
                    .map(|(reported_resource, change)| {
                        assert_eq!(reported_resource, traversed_resource);
                        change
                    })
                    .reduce(|left, right| left + right)
                    .map(|change| (traversed_resource, change))
            })
            .collect()
    }
}

#[derive(Clone)]
pub struct StateHashSupport {
    tree_store: TypedInMemoryTreeStore,
    current_version: Version,
    current_hash: Hash,
}

impl StateHashSupport {
    fn new() -> Self {
        StateHashSupport {
            tree_store: TypedInMemoryTreeStore::new(),
            current_version: 0,
            current_hash: Hash([0; Hash::LENGTH]),
        }
    }

    pub fn update_with(&mut self, db_updates: &DatabaseUpdates) {
        let mut hash_changes = Vec::new();
        for (db_partition_key, partition_update) in db_updates {
            for (db_sort_key, db_update) in partition_update {
                let hash_change = SubstateHashChange::new(
                    (db_partition_key.clone(), db_sort_key.clone()),
                    match db_update {
                        DatabaseUpdate::Set(v) => Some(hash(v)),
                        DatabaseUpdate::Delete => None,
                    },
                );
                hash_changes.push(hash_change);
            }
        }

        self.current_hash = put_at_next_version(
            &mut self.tree_store,
            Some(self.current_version).filter(|version| *version > 0),
            hash_changes,
        );
        self.current_version += 1;
    }

    pub fn get_current(&self) -> Hash {
        self.current_hash
    }
}

pub fn is_auth_error(e: &RuntimeError) -> bool {
    matches!(
        e,
        RuntimeError::SystemModuleError(SystemModuleError::AuthError(_))
    )
}

pub fn is_costing_error(e: &RuntimeError) -> bool {
    matches!(
        e,
        RuntimeError::SystemModuleError(SystemModuleError::CostingError(_))
    )
}

pub fn is_wasm_error(e: &RuntimeError) -> bool {
    matches!(e, RuntimeError::VmError(VmError::Wasm(..)))
}
pub fn wat2wasm(wat: &str) -> Vec<u8> {
    let mut features = wabt::Features::new();
    features.enable_sign_extension();

    wabt::wat2wasm_with_features(
        wat.replace("${memcpy}", include_str!("snippets/memcpy.wat"))
            .replace("${memmove}", include_str!("snippets/memmove.wat"))
            .replace("${memset}", include_str!("snippets/memset.wat")),
        features,
    )
    .expect("Failed to compiled WAT into WASM")
}

/// Gets the default cargo directory for the given crate.
/// This respects whether the crate is in a workspace.
pub fn get_cargo_target_directory(manifest_path: impl AsRef<OsStr>) -> String {
    let output = Command::new("cargo")
        .arg("metadata")
        .arg("--manifest-path")
        .arg(manifest_path.as_ref())
        .arg("--format-version")
        .arg("1")
        .arg("--no-deps")
        .output()
        .expect("Failed to call cargo metadata");
    if output.status.success() {
        let parsed = serde_json::from_slice::<serde_json::Value>(&output.stdout)
            .expect("Failed to parse cargo metadata");
        let target_directory = parsed
            .as_object()
            .and_then(|o| o.get("target_directory"))
            .and_then(|o| o.as_str())
            .expect("Failed to parse target_directory from cargo metadata");
        target_directory.to_owned()
    } else {
        panic!("Cargo metadata call was not successful");
    }
}

pub fn single_function_package_definition(
    blueprint_name: &str,
    function_name: &str,
) -> PackageDefinition {
    PackageDefinition::new_single_function_test_definition(blueprint_name, function_name)
}

#[derive(ScryptoSbor, NonFungibleData, ManifestSbor)]
pub struct EmptyNonFungibleData {}

pub struct TransactionParams {
    pub start_epoch_inclusive: Epoch,
    pub end_epoch_exclusive: Epoch,
}

pub fn create_notarized_transaction(
    params: TransactionParams,
    manifest: TransactionManifestV1,
) -> NotarizedTransactionV1 {
    // create key pairs
    let sk1 = Secp256k1PrivateKey::from_u64(1).unwrap();
    let sk2 = Secp256k1PrivateKey::from_u64(2).unwrap();
    let sk_notary = Secp256k1PrivateKey::from_u64(3).unwrap();

    TransactionBuilder::new()
        .header(TransactionHeaderV1 {
            network_id: NetworkDefinition::simulator().id,
            start_epoch_inclusive: params.start_epoch_inclusive,
            end_epoch_exclusive: params.end_epoch_exclusive,
            nonce: 5,
            notary_public_key: sk_notary.public_key().into(),
            notary_is_signatory: false,
            tip_percentage: 5,
        })
        .manifest(manifest)
        .sign(&sk1)
        .sign(&sk2)
        .notarize(&sk_notary)
        .build()
}<|MERGE_RESOLUTION|>--- conflicted
+++ resolved
@@ -666,18 +666,10 @@
         component_address: ComponentAddress,
         resource_address: ResourceAddress,
     ) -> Vec<NodeId> {
-<<<<<<< HEAD
-        let node_id = component_address.as_node_id();
-        let mut vault_finder = VaultFinder::new(resource_address);
-        let mut traverser = StateTreeTraverser::new(&self.database, &mut vault_finder, 100);
-        traverser.traverse_all_descendents(*node_id);
-        vault_finder.to_vaults()
-=======
         SubtreeVaults::new(&self.database)
             .get_all(component_address.as_node_id())
             .remove(&resource_address)
             .unwrap_or_else(|| Vec::new())
->>>>>>> 510c2872
     }
 
     pub fn get_component_balance(
@@ -2194,7 +2186,7 @@
     pub fn get_all(&self, node_id: &NodeId) -> IndexMap<ResourceAddress, Vec<NodeId>> {
         let mut vault_finder = VaultFinder::new();
         let mut traverser = StateTreeTraverser::new(self.database, &mut vault_finder, 100);
-        traverser.traverse_subtree(None, *node_id);
+        traverser.traverse_subtree(*node_id);
         vault_finder.to_vaults()
     }
 

--- conflicted
+++ resolved
@@ -1,20 +1,11 @@
-<<<<<<< HEAD
-Total Cost (XRD)                                                           ,          206.86489866792,    100.0%
-- Execution Cost (XRD)                                                     ,                2.6123964,      1.3%
-=======
-Total Cost (XRD)                                                           ,          206.86891410049,    100.0%
-- Execution Cost (XRD)                                                     ,                2.6165072,      1.3%
->>>>>>> cc20bb09
+Total Cost (XRD)                                                           ,          206.86491751792,    100.0%
+- Execution Cost (XRD)                                                     ,               2.61241525,      1.3%
 - Finalization Cost (XRD)                                                  ,               2.47943445,      1.2%
 - Tipping Cost (XRD)                                                       ,                        0,      0.0%
 - Storage Cost (XRD)                                                       ,          201.77306781792,     97.5%
 - Tipping Cost (XRD)                                                       ,                        0,      0.0%
 - Royalty Cost (XRD)                                                       ,                        0,      0.0%
-<<<<<<< HEAD
-Execution Cost Breakdown                                                   ,                 52247928,    100.0%
-=======
-Execution Cost Breakdown                                                   ,                 52330144,    100.0%
->>>>>>> cc20bb09
+Execution Cost Breakdown                                                   ,                 52248305,    100.0%
 - AllocateNodeId                                                           ,                     1914,      0.0%
 - BeforeInvoke                                                             ,                  2093876,      4.0%
 - CloseSubstate                                                            ,                    62484,      0.1%
@@ -28,11 +19,7 @@
 - OpenSubstate::GlobalFungibleResourceManager                              ,                   121876,      0.2%
 - OpenSubstate::GlobalGenericComponent                                     ,                    43697,      0.1%
 - OpenSubstate::GlobalNonFungibleResourceManager                           ,                    14350,      0.0%
-<<<<<<< HEAD
-- OpenSubstate::GlobalPackage                                              ,                  3096579,      5.9%
-=======
-- OpenSubstate::GlobalPackage                                              ,                  3124799,      6.0%
->>>>>>> cc20bb09
+- OpenSubstate::GlobalPackage                                              ,                  3096772,      5.9%
 - OpenSubstate::InternalFungibleVault                                      ,                    86288,      0.2%
 - OpenSubstate::InternalGenericComponent                                   ,                    57376,      0.1%
 - OpenSubstate::InternalKeyValueStore                                      ,                    40543,      0.1%
@@ -40,11 +27,7 @@
 - PinNode                                                                  ,                    46987,      0.1%
 - PrepareWasmCode                                                          ,                   478676,      0.9%
 - QueryActor                                                               ,                     3000,      0.0%
-<<<<<<< HEAD
-- ReadSubstate                                                             ,                   746300,      1.4%
-=======
-- ReadSubstate                                                             ,                   773174,      1.5%
->>>>>>> cc20bb09
+- ReadSubstate                                                             ,                   746484,      1.4%
 - RunNativeCode::Worktop_drain                                             ,                    11161,      0.0%
 - RunNativeCode::Worktop_drop                                              ,                    17982,      0.0%
 - RunNativeCode::Worktop_put                                               ,                    29773,      0.1%

--- conflicted
+++ resolved
@@ -1,18 +1,9 @@
-<<<<<<< HEAD
-Total Cost (XRD)                                                           ,    11.15210034,    100.0%
-+ Execution Cost (XRD)                                                     ,     0.99776034,      8.9%
-=======
-Total Cost (XRD)                                                           ,    11.15319369,    100.0%
-+ Execution Cost (XRD)                                                     ,     0.99876369,      9.0%
->>>>>>> 3f584edb
+Total Cost (XRD)                                                           ,    11.15210367,    100.0%
++ Execution Cost (XRD)                                                     ,     0.99776367,      8.9%
 + Tipping Cost (XRD)                                                       ,              0,      0.0%
 + State Expansion Cost (XRD)                                               ,       10.15434,     91.1%
 + Royalty Cost (XRD)                                                       ,              0,      0.0%
-<<<<<<< HEAD
-Total Cost Units Consumed                                                  ,       99776034,    100.0%
-=======
-Total Cost Units Consumed                                                  ,       99876369,    100.0%
->>>>>>> 3f584edb
+Total Cost Units Consumed                                                  ,       99776367,    100.0%
 AfterInvoke                                                                ,            494,      0.0%
 AllocateNodeId                                                             ,          10500,      0.0%
 BeforeInvoke                                                               ,        2037224,      2.0%

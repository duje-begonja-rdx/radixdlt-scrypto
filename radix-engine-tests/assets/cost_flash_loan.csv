--- conflicted
+++ resolved
@@ -1,18 +1,9 @@
-<<<<<<< HEAD
-Total Cost (XRD)                                                           ,     0.12194509,    100.0%
-+ Execution Cost (XRD)                                                     ,     0.12158509,     99.7%
+Total Cost (XRD)                                                           ,     0.12202117,    100.0%
++ Execution Cost (XRD)                                                     ,     0.12166117,     99.7%
 + Tipping Cost (XRD)                                                       ,              0,      0.0%
 + State Expansion Cost (XRD)                                               ,        0.00036,      0.3%
 + Royalty Cost (XRD)                                                       ,              0,      0.0%
-Total Cost Units Consumed                                                  ,       12158509,    100.0%
-=======
-Total Cost (XRD)                                                           ,     0.12255532,    100.0%
-+ Execution Cost (XRD)                                                     ,     0.12219532,     99.7%
-+ Tipping Cost (XRD)                                                       ,              0,      0.0%
-+ State Expansion Cost (XRD)                                               ,        0.00036,      0.3%
-+ Royalty Cost (XRD)                                                       ,              0,      0.0%
-Total Cost Units Consumed                                                  ,       12219532,    100.0%
->>>>>>> 65c26ef5
+Total Cost Units Consumed                                                  ,       12166117,    100.0%
 AfterInvoke                                                                ,           8611,      0.1%
 AllocateNodeId                                                             ,           6344,      0.1%
 BeforeInvoke                                                               ,           9320,      0.1%
@@ -26,33 +17,18 @@
 EmitEvent                                                                  ,           4548,      0.0%
 GenerateRuid                                                               ,            500,      0.0%
 LockFee                                                                    ,            500,      0.0%
-<<<<<<< HEAD
-OpenSubstate                                                               ,        3845186,     31.6%
+OpenSubstate                                                               ,        3845246,     31.6%
 OpenSubstate::GlobalAccount                                                ,          10139,      0.1%
 OpenSubstate::GlobalFungibleResourceManager                                ,          15014,      0.1%
 OpenSubstate::GlobalGenericComponent                                       ,           4004,      0.0%
-OpenSubstate::GlobalNonFungibleResourceManager                             ,          29239,      0.2%
-OpenSubstate::GlobalPackage                                                ,        1810014,     14.9%
+OpenSubstate::GlobalNonFungibleResourceManager                             ,          31977,      0.3%
+OpenSubstate::GlobalPackage                                                ,        1811050,     14.9%
 OpenSubstate::InternalFungibleVault                                        ,          33600,      0.3%
 OpenSubstate::InternalGenericComponent                                     ,         168652,      1.4%
 PrepareWasmCode                                                            ,        1598128,     13.1%
 QueryActor                                                                 ,           9500,      0.1%
 QueryAuthZone                                                              ,           2000,      0.0%
-ReadSubstate                                                               ,        1929514,     15.9%
-=======
-OpenSubstate                                                               ,        3845696,     31.5%
-OpenSubstate::GlobalAccount                                                ,          10139,      0.1%
-OpenSubstate::GlobalFungibleResourceManager                                ,          15014,      0.1%
-OpenSubstate::GlobalGenericComponent                                       ,           4004,      0.0%
-OpenSubstate::GlobalNonFungibleResourceManager                             ,          31977,      0.3%
-OpenSubstate::GlobalPackage                                                ,        1829038,     15.0%
-OpenSubstate::InternalFungibleVault                                        ,          33600,      0.3%
-OpenSubstate::InternalGenericComponent                                     ,         168652,      1.4%
-PrepareWasmCode                                                            ,        1616116,     13.2%
-QueryActor                                                                 ,           9500,      0.1%
-QueryAuthZone                                                              ,           2000,      0.0%
-ReadSubstate                                                               ,        1951276,     16.0%
->>>>>>> 65c26ef5
+ReadSubstate                                                               ,        1933288,     15.9%
 RunNativeCode::AuthZone_pop                                                ,          37132,      0.3%
 RunNativeCode::AuthZone_push                                               ,          50694,      0.4%
 RunNativeCode::Worktop_drain                                               ,          13505,      0.1%
@@ -81,7 +57,7 @@
 RunNativeCode::unlock_amount_FungibleVault                                 ,          51728,      0.4%
 RunNativeCode::withdraw                                                    ,          30320,      0.2%
 RunWasmCode::BasicFlashLoan_repay_loan                                     ,          70268,      0.6%
-RunWasmCode::BasicFlashLoan_take_loan                                      ,         118886,      1.0%
+RunWasmCode::BasicFlashLoan_take_loan                                      ,         119885,      1.0%
 TxBaseCost                                                                 ,          50000,      0.4%
 TxPayloadCost                                                              ,          20680,      0.2%
 TxSignatureVerification                                                    ,           7000,      0.1%

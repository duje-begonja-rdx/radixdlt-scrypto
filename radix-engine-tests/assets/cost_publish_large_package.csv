--- conflicted
+++ resolved
@@ -1,18 +1,9 @@
-<<<<<<< HEAD
-Total Cost (XRD)                                                           ,   21.878880717,    100.0%
-+ Execution Cost (XRD)                                                     ,     0.87874354,      4.0%
-+ Tipping Cost (XRD)                                                       ,    0.043937177,      0.2%
-+ State Expansion Cost (XRD)                                               ,        20.9562,     95.8%
-+ Royalty Cost (XRD)                                                       ,              0,      0.0%
-Total Cost Units Consumed                                                  ,       87874354,    100.0%
-=======
-Total Cost (XRD)                                                           ,    21.83522692,    100.0%
-+ Execution Cost (XRD)                                                     ,     0.87902692,      4.0%
+Total Cost (XRD)                                                           ,     21.8350003,    100.0%
++ Execution Cost (XRD)                                                     ,      0.8788003,      4.0%
 + Tipping Cost (XRD)                                                       ,              0,      0.0%
 + State Expansion Cost (XRD)                                               ,        20.9562,     96.0%
 + Royalty Cost (XRD)                                                       ,              0,      0.0%
-Total Cost Units Consumed                                                  ,       87902692,    100.0%
->>>>>>> e4581de7
+Total Cost Units Consumed                                                  ,       87880030,    100.0%
 AfterInvoke                                                                ,            274,      0.0%
 AllocateNodeId                                                             ,           7500,      0.0%
 BeforeInvoke                                                               ,        2099672,      2.4%
@@ -26,23 +17,13 @@
 LockFee                                                                    ,            500,      0.0%
 OpenSubstate::GlobalFungibleResourceManager                                ,           5784,      0.0%
 OpenSubstate::GlobalGenericComponent                                       ,           2852,      0.0%
-<<<<<<< HEAD
 OpenSubstate::GlobalPackage                                                ,         808038,      0.9%
-OpenSubstate::InternalFungibleVault                                        ,           8722,      0.0%
-OpenSubstate::InternalGenericComponent                                     ,          32470,      0.0%
-=======
-OpenSubstate::GlobalPackage                                                ,         815468,      0.9%
 OpenSubstate::InternalFungibleVault                                        ,           9462,      0.0%
 OpenSubstate::InternalGenericComponent                                     ,          33818,      0.0%
->>>>>>> e4581de7
 OpenSubstate::InternalKeyValueStore                                        ,            706,      0.0%
 PrepareWasmCode                                                            ,         691326,      0.8%
 QueryActor                                                                 ,           1500,      0.0%
-<<<<<<< HEAD
-ReadSubstate                                                               ,         859798,      1.0%
-=======
-ReadSubstate                                                               ,         869316,      1.0%
->>>>>>> e4581de7
+ReadSubstate                                                               ,         861886,      1.0%
 RunNativeCode::Worktop_drop                                                ,          16371,      0.0%
 RunNativeCode::create                                                      ,          45707,      0.1%
 RunNativeCode::create_empty_vault_FungibleResourceManager                  ,          23405,      0.0%

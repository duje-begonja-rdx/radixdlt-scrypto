--- conflicted
+++ resolved
@@ -1,21 +1,12 @@
-<<<<<<< HEAD
-Total Cost (XRD)                                                           ,          304.84564715219,    100.0%
-- Execution Cost (XRD)                                                     ,                4.9401395,      1.6%
-=======
-Total Cost (XRD)                                                           ,          304.84569520219,    100.0%
-- Execution Cost (XRD)                                                     ,               4.94018755,      1.6%
->>>>>>> b155b037
+Total Cost (XRD)                                                           ,          304.84570950219,    100.0%
+- Execution Cost (XRD)                                                     ,               4.94020185,      1.6%
 - Finalization Cost (XRD)                                                  ,               0.07669735,      0.0%
 - Tipping Cost (XRD)                                                       ,                        0,      0.0%
 - Storage Cost (XRD)                                                       ,          299.82881030219,     98.4%
 - Tipping Cost (XRD)                                                       ,                        0,      0.0%
 - Royalty Cost (XRD)                                                       ,                        0,      0.0%
-<<<<<<< HEAD
-Execution Cost Breakdown                                                   ,                 98802790,    100.0%
-=======
-Execution Cost Breakdown                                                   ,                 98803751,    100.0%
+Execution Cost Breakdown                                                   ,                 98804037,    100.0%
 - AfterInvoke                                                              ,                     1247,      0.0%
->>>>>>> b155b037
 - AllocateNodeId                                                           ,                     1305,      0.0%
 - BeforeInvoke                                                             ,                  2096140,      2.1%
 - CloseSubstate                                                            ,                    16129,      0.0%

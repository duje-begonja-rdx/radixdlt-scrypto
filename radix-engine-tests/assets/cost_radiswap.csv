<<<<<<< HEAD
Total Cost (XRD)                                                           ,      0.1277433,    100.0%
+ Execution Cost (XRD)                                                     ,      0.1254133,     98.2%
=======
Total Cost (XRD)                                                           ,     0.08876516,    100.0%
+ Execution Cost (XRD)                                                     ,     0.08643516,     97.4%
>>>>>>> 34c447e1
+ Tipping Cost (XRD)                                                       ,              0,      0.0%
+ State Expansion Cost (XRD)                                               ,        0.00233,      2.6%
+ Royalty Cost (XRD)                                                       ,              0,      0.0%
<<<<<<< HEAD
Total Cost Units Consumed                                                  ,       12541330,    100.0%
=======
Total Cost Units Consumed                                                  ,        8643516,    100.0%
>>>>>>> 34c447e1
AfterInvoke                                                                ,           1368,      0.0%
AllocateNodeId                                                             ,          15500,      0.2%
BeforeInvoke                                                               ,          16440,      0.2%
CloseSubstate                                                              ,         245500,      2.8%
Commit::GlobalAccount                                                      ,         300014,      3.5%
Commit::GlobalGenericComponent                                             ,         100010,      1.2%
Commit::InternalFungibleVault                                              ,         700083,      8.1%
CreateNode                                                                 ,          30406,      0.4%
DropNode                                                                   ,          29192,      0.3%
EmitEvent                                                                  ,           5416,      0.1%
LockFee                                                                    ,            500,      0.0%
<<<<<<< HEAD
OpenSubstate::GlobalAccount                                                ,        1376726,     11.0%
OpenSubstate::GlobalFungibleResourceManager                                ,         827632,      6.6%
OpenSubstate::GlobalGenericComponent                                       ,          82810,      0.7%
OpenSubstate::GlobalPackage                                                ,        4866122,     38.8%
OpenSubstate::GlobalTwoResourcePool                                        ,         335212,      2.7%
OpenSubstate::InternalFungibleVault                                        ,         839302,      6.7%
OpenSubstate::InternalGenericComponent                                     ,         149964,      1.2%
PrepareWasmCode                                                            ,         639804,      5.1%
QueryActor                                                                 ,           4000,      0.0%
ReadSubstate                                                               ,        1052190,      8.4%
RunNativeCode::Worktop_drain                                               ,          22525,      0.2%
RunNativeCode::Worktop_drop                                                ,          16371,      0.1%
RunNativeCode::Worktop_put                                                 ,          48822,      0.4%
RunNativeCode::Worktop_take_all                                            ,          13199,      0.1%
RunNativeCode::create_empty_vault_FungibleResourceManager                  ,          23405,      0.2%
RunNativeCode::get_amount_FungibleBucket                                   ,          37265,      0.3%
=======
OpenSubstate                                                               ,        3713090,     43.0%
OpenSubstate::GlobalAccount                                                ,          16682,      0.2%
OpenSubstate::GlobalFungibleResourceManager                                ,          27558,      0.3%
OpenSubstate::GlobalGenericComponent                                       ,           2802,      0.0%
OpenSubstate::GlobalPackage                                                ,         736238,      8.5%
OpenSubstate::GlobalTwoResourcePool                                        ,          15126,      0.2%
OpenSubstate::InternalFungibleVault                                        ,          39170,      0.5%
OpenSubstate::InternalGenericComponent                                     ,         149964,      1.7%
PrepareWasmCode                                                            ,         577354,      6.7%
QueryActor                                                                 ,           4000,      0.0%
ReadSubstate                                                               ,         993964,     11.5%
RunNativeCode::Worktop_drain                                               ,          22525,      0.3%
RunNativeCode::Worktop_drop                                                ,          16371,      0.2%
RunNativeCode::Worktop_put                                                 ,          48822,      0.6%
RunNativeCode::Worktop_take_all                                            ,          13199,      0.2%
RunNativeCode::create_empty_vault_FungibleResourceManager                  ,          23405,      0.3%
RunNativeCode::get_amount_FungibleBucket                                   ,          37265,      0.4%
>>>>>>> 34c447e1
RunNativeCode::get_amount_FungibleVault                                    ,          20068,      0.2%
RunNativeCode::get_resource_address_FungibleBucket                         ,           5709,      0.1%
RunNativeCode::get_vault_amounts_two_resource_pool                         ,          58187,      0.7%
RunNativeCode::lock_fee                                                    ,         131708,      1.5%
RunNativeCode::protected_deposit_two_resource_pool                         ,          41388,      0.5%
RunNativeCode::protected_withdraw_two_resource_pool                        ,          44707,      0.5%
RunNativeCode::put_FungibleVault                                           ,          42716,      0.5%
RunNativeCode::take_FungibleVault                                          ,          53491,      0.6%
RunNativeCode::take_advanced_FungibleVault                                 ,          53491,      0.6%
RunNativeCode::try_deposit_batch_or_abort                                  ,          63706,      0.7%
RunNativeCode::withdraw                                                    ,          47564,      0.6%
RunWasmCode::Radiswap_swap                                                 ,          97907,      1.1%
TxBaseCost                                                                 ,          50000,      0.6%
TxPayloadCost                                                              ,          14120,      0.2%
TxSignatureVerification                                                    ,           7000,      0.1%
WriteSubstate                                                              ,          29790,      0.3%<|MERGE_RESOLUTION|>--- conflicted
+++ resolved
@@ -1,18 +1,9 @@
-<<<<<<< HEAD
-Total Cost (XRD)                                                           ,      0.1277433,    100.0%
-+ Execution Cost (XRD)                                                     ,      0.1254133,     98.2%
-=======
-Total Cost (XRD)                                                           ,     0.08876516,    100.0%
-+ Execution Cost (XRD)                                                     ,     0.08643516,     97.4%
->>>>>>> 34c447e1
+Total Cost (XRD)                                                           ,     0.08877459,    100.0%
++ Execution Cost (XRD)                                                     ,     0.08644459,     97.4%
 + Tipping Cost (XRD)                                                       ,              0,      0.0%
 + State Expansion Cost (XRD)                                               ,        0.00233,      2.6%
 + Royalty Cost (XRD)                                                       ,              0,      0.0%
-<<<<<<< HEAD
-Total Cost Units Consumed                                                  ,       12541330,    100.0%
-=======
-Total Cost Units Consumed                                                  ,        8643516,    100.0%
->>>>>>> 34c447e1
+Total Cost Units Consumed                                                  ,        8644459,    100.0%
 AfterInvoke                                                                ,           1368,      0.0%
 AllocateNodeId                                                             ,          15500,      0.2%
 BeforeInvoke                                                               ,          16440,      0.2%
@@ -24,42 +15,23 @@
 DropNode                                                                   ,          29192,      0.3%
 EmitEvent                                                                  ,           5416,      0.1%
 LockFee                                                                    ,            500,      0.0%
-<<<<<<< HEAD
-OpenSubstate::GlobalAccount                                                ,        1376726,     11.0%
-OpenSubstate::GlobalFungibleResourceManager                                ,         827632,      6.6%
-OpenSubstate::GlobalGenericComponent                                       ,          82810,      0.7%
-OpenSubstate::GlobalPackage                                                ,        4866122,     38.8%
-OpenSubstate::GlobalTwoResourcePool                                        ,         335212,      2.7%
-OpenSubstate::InternalFungibleVault                                        ,         839302,      6.7%
-OpenSubstate::InternalGenericComponent                                     ,         149964,      1.2%
-PrepareWasmCode                                                            ,         639804,      5.1%
-QueryActor                                                                 ,           4000,      0.0%
-ReadSubstate                                                               ,        1052190,      8.4%
-RunNativeCode::Worktop_drain                                               ,          22525,      0.2%
-RunNativeCode::Worktop_drop                                                ,          16371,      0.1%
-RunNativeCode::Worktop_put                                                 ,          48822,      0.4%
-RunNativeCode::Worktop_take_all                                            ,          13199,      0.1%
-RunNativeCode::create_empty_vault_FungibleResourceManager                  ,          23405,      0.2%
-RunNativeCode::get_amount_FungibleBucket                                   ,          37265,      0.3%
-=======
-OpenSubstate                                                               ,        3713090,     43.0%
+OpenSubstate                                                               ,        3713113,     43.0%
 OpenSubstate::GlobalAccount                                                ,          16682,      0.2%
 OpenSubstate::GlobalFungibleResourceManager                                ,          27558,      0.3%
 OpenSubstate::GlobalGenericComponent                                       ,           2802,      0.0%
-OpenSubstate::GlobalPackage                                                ,         736238,      8.5%
+OpenSubstate::GlobalPackage                                                ,         736698,      8.5%
 OpenSubstate::GlobalTwoResourcePool                                        ,          15126,      0.2%
 OpenSubstate::InternalFungibleVault                                        ,          39170,      0.5%
 OpenSubstate::InternalGenericComponent                                     ,         149964,      1.7%
 PrepareWasmCode                                                            ,         577354,      6.7%
 QueryActor                                                                 ,           4000,      0.0%
-ReadSubstate                                                               ,         993964,     11.5%
+ReadSubstate                                                               ,         994424,     11.5%
 RunNativeCode::Worktop_drain                                               ,          22525,      0.3%
 RunNativeCode::Worktop_drop                                                ,          16371,      0.2%
 RunNativeCode::Worktop_put                                                 ,          48822,      0.6%
 RunNativeCode::Worktop_take_all                                            ,          13199,      0.2%
 RunNativeCode::create_empty_vault_FungibleResourceManager                  ,          23405,      0.3%
 RunNativeCode::get_amount_FungibleBucket                                   ,          37265,      0.4%
->>>>>>> 34c447e1
 RunNativeCode::get_amount_FungibleVault                                    ,          20068,      0.2%
 RunNativeCode::get_resource_address_FungibleBucket                         ,           5709,      0.1%
 RunNativeCode::get_vault_amounts_two_resource_pool                         ,          58187,      0.7%

--- conflicted
+++ resolved
@@ -1,14 +1,7 @@
-<<<<<<< HEAD
-Total Cost (XRD)                                                           ,      0.0949694,    100.0%
-+ Execution Cost (XRD)                                                     ,       0.088228,     92.9%
-+ Tipping Cost (XRD)                                                       ,      0.0044114,      4.6%
-+ State Expansion Cost (XRD)                                               ,        0.00233,      2.5%
-=======
-Total Cost (XRD)                                                           ,     0.12771752,    100.0%
-+ Execution Cost (XRD)                                                     ,     0.12538752,     98.2%
+Total Cost (XRD)                                                           ,       0.090558,    100.0%
++ Execution Cost (XRD)                                                     ,       0.088228,     97.4%
 + Tipping Cost (XRD)                                                       ,              0,      0.0%
-+ State Expansion Cost (XRD)                                               ,        0.00233,      1.8%
->>>>>>> d2bf46a6
++ State Expansion Cost (XRD)                                               ,        0.00233,      2.6%
 + Royalty Cost (XRD)                                                       ,              0,      0.0%
 Total Cost Units Consumed                                                  ,        8822800,    100.0%
 AfterInvoke                                                                ,           1368,      0.0%

--- conflicted
+++ resolved
@@ -1,29 +1,16 @@
-<<<<<<< HEAD
-Total Cost (XRD)                                                           ,     0.13237082,    100.0%
-+ Execution Cost (XRD)                                                     ,      0.1238484,     93.6%
-+ Tipping Cost (XRD)                                                       ,     0.00619242,      4.7%
+Total Cost (XRD)                                                           ,     0.12633708,    100.0%
++ Execution Cost (XRD)                                                     ,     0.12400708,     98.2%
++ Tipping Cost (XRD)                                                       ,              0,      0.0%
 + State Expansion Cost (XRD)                                               ,        0.00233,      1.8%
 + Royalty Cost (XRD)                                                       ,              0,      0.0%
-Total Cost Units Consumed                                                  ,       12384840,    100.0%
+Total Cost Units Consumed                                                  ,       12400708,    100.0%
 AfterInvoke                                                                ,           1368,      0.0%
 AllocateNodeId                                                             ,          15500,      0.1%
 BeforeInvoke                                                               ,          16440,      0.1%
-CloseSubstate                                                              ,         213500,      1.7%
-=======
-Total Cost (XRD)                                                           ,     0.12771752,    100.0%
-+ Execution Cost (XRD)                                                     ,     0.12538752,     98.2%
-+ Tipping Cost (XRD)                                                       ,              0,      0.0%
-+ State Expansion Cost (XRD)                                               ,        0.00233,      1.8%
-+ Royalty Cost (XRD)                                                       ,              0,      0.0%
-Total Cost Units Consumed                                                  ,       12538752,    100.0%
-AfterInvoke                                                                ,           1368,      0.0%
-AllocateNodeId                                                             ,          15500,      0.1%
-BeforeInvoke                                                               ,          16440,      0.1%
-CloseSubstate                                                              ,         245500,      2.0%
->>>>>>> e17ce86c
+CloseSubstate                                                              ,         217500,      1.8%
 Commit::GlobalAccount                                                      ,         300014,      2.4%
 Commit::GlobalGenericComponent                                             ,         100010,      0.8%
-Commit::InternalFungibleVault                                              ,         700083,      5.7%
+Commit::InternalFungibleVault                                              ,         700083,      5.6%
 CreateNode                                                                 ,          23762,      0.2%
 DropNode                                                                   ,          22548,      0.2%
 EmitEvent                                                                  ,           5416,      0.0%
@@ -31,21 +18,13 @@
 OpenSubstate::GlobalAccount                                                ,        1376726,     11.1%
 OpenSubstate::GlobalFungibleResourceManager                                ,         827632,      6.7%
 OpenSubstate::GlobalGenericComponent                                       ,          82810,      0.7%
-OpenSubstate::GlobalPackage                                                ,        4865032,     39.3%
+OpenSubstate::GlobalPackage                                                ,        4865032,     39.2%
 OpenSubstate::GlobalTwoResourcePool                                        ,         335212,      2.7%
-<<<<<<< HEAD
-OpenSubstate::InternalFungibleVault                                        ,         838562,      6.8%
-OpenSubstate::InternalGenericComponent                                     ,          99714,      0.8%
+OpenSubstate::InternalFungibleVault                                        ,         839302,      6.8%
+OpenSubstate::InternalGenericComponent                                     ,         104908,      0.8%
 PrepareWasmCode                                                            ,         639308,      5.2%
 QueryActor                                                                 ,           4000,      0.0%
-ReadSubstate                                                               ,        1000208,      8.1%
-=======
-OpenSubstate::InternalFungibleVault                                        ,         839302,      6.7%
-OpenSubstate::InternalGenericComponent                                     ,         149964,      1.2%
-PrepareWasmCode                                                            ,         639308,      5.1%
-QueryActor                                                                 ,           4000,      0.0%
-ReadSubstate                                                               ,        1051198,      8.4%
->>>>>>> e17ce86c
+ReadSubstate                                                               ,        1006142,      8.1%
 RunNativeCode::Worktop_drain                                               ,          22525,      0.2%
 RunNativeCode::Worktop_drop                                                ,          16371,      0.1%
 RunNativeCode::Worktop_put                                                 ,          48822,      0.4%

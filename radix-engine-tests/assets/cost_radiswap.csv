--- conflicted
+++ resolved
@@ -1,18 +1,9 @@
-<<<<<<< HEAD
-Total Cost (XRD)                                                           ,     0.08658435,    100.0%
-+ Execution Cost (XRD)                                                     ,     0.08443435,     97.5%
-=======
-Total Cost (XRD)                                                           ,     0.08878437,    100.0%
-+ Execution Cost (XRD)                                                     ,     0.08645437,     97.4%
->>>>>>> 3f584edb
+Total Cost (XRD)                                                           ,     0.08660433,    100.0%
++ Execution Cost (XRD)                                                     ,     0.08445433,     97.5%
 + Tipping Cost (XRD)                                                       ,              0,      0.0%
 + State Expansion Cost (XRD)                                               ,        0.00215,      2.5%
 + Royalty Cost (XRD)                                                       ,              0,      0.0%
-<<<<<<< HEAD
-Total Cost Units Consumed                                                  ,        8443435,    100.0%
-=======
-Total Cost Units Consumed                                                  ,        8645437,    100.0%
->>>>>>> 3f584edb
+Total Cost Units Consumed                                                  ,        8445433,    100.0%
 AfterInvoke                                                                ,           1368,      0.0%
 AllocateNodeId                                                             ,          15500,      0.2%
 BeforeInvoke                                                               ,          16440,      0.2%
@@ -24,11 +15,7 @@
 DropNode                                                                   ,          29326,      0.3%
 EmitEvent                                                                  ,           5416,      0.1%
 LockFee                                                                    ,            500,      0.0%
-<<<<<<< HEAD
 OpenSubstate                                                               ,        3713085,     44.0%
-=======
-OpenSubstate                                                               ,        3713085,     42.9%
->>>>>>> 3f584edb
 OpenSubstate::GlobalAccount                                                ,          16682,      0.2%
 OpenSubstate::GlobalFungibleResourceManager                                ,          27558,      0.3%
 OpenSubstate::GlobalGenericComponent                                       ,           2802,      0.0%
@@ -56,11 +43,7 @@
 RunNativeCode::take_advanced_FungibleVault                                 ,          53491,      0.6%
 RunNativeCode::try_deposit_batch_or_abort                                  ,          63706,      0.8%
 RunNativeCode::withdraw                                                    ,          47564,      0.6%
-<<<<<<< HEAD
-RunWasmCode::Radiswap_swap                                                 ,          97907,      1.2%
-=======
 RunWasmCode::Radiswap_swap                                                 ,          99905,      1.2%
->>>>>>> 3f584edb
 TxBaseCost                                                                 ,          50000,      0.6%
 TxPayloadCost                                                              ,          14120,      0.2%
 TxSignatureVerification                                                    ,           7000,      0.1%

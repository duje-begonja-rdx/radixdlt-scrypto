--- conflicted
+++ resolved
@@ -1,18 +1,9 @@
-<<<<<<< HEAD
-Total Cost (XRD)                                                           ,     1.01193386,    100.0%
-+ Execution Cost (XRD)                                                     ,     0.92906386,     91.8%
-=======
-Total Cost (XRD)                                                           ,     1.01302789,    100.0%
-+ Execution Cost (XRD)                                                     ,     0.93006789,     91.8%
->>>>>>> 0db2db33
+Total Cost (XRD)                                                           ,     1.01193439,    100.0%
++ Execution Cost (XRD)                                                     ,     0.92906439,     91.8%
 + Tipping Cost (XRD)                                                       ,              0,      0.0%
 + State Expansion Cost (XRD)                                               ,        0.08287,      8.2%
 + Royalty Cost (XRD)                                                       ,              0,      0.0%
-<<<<<<< HEAD
-Total Cost Units Consumed                                                  ,       92906386,    100.0%
-=======
-Total Cost Units Consumed                                                  ,       93006789,    100.0%
->>>>>>> 0db2db33
+Total Cost Units Consumed                                                  ,       92906439,    100.0%
 AfterInvoke                                                                ,           2018,      0.0%
 AllocateNodeId                                                             ,           2184,      0.0%
 BeforeInvoke                                                               ,          16462,      0.0%
@@ -39,11 +30,7 @@
 OpenSubstate::InternalNonFungibleVault                                     ,         224752,      0.2%
 PrepareWasmCode                                                            ,         619310,      0.7%
 QueryActor                                                                 ,           2000,      0.0%
-<<<<<<< HEAD
-ReadSubstate                                                               ,         949594,      1.0%
-=======
-ReadSubstate                                                               ,         949968,      1.0%
->>>>>>> 0db2db33
+ReadSubstate                                                               ,         949620,      1.0%
 RunNativeCode::Worktop_drain                                               ,          13505,      0.0%
 RunNativeCode::Worktop_drop                                                ,          15385,      0.0%
 RunNativeCode::Worktop_put                                                 ,          18262,      0.0%

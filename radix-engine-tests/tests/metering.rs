use radix_engine::transaction::TransactionReceipt;
use radix_engine::types::*;
use radix_engine_constants::DEFAULT_MAX_INVOKE_INPUT_SIZE;
use radix_engine_interface::schema::PackageSchema;
use scrypto_unit::*;
use transaction::builder::ManifestBuilder;
use transaction::model::TransactionManifest;
use utils::ContextualDisplay;

// For WASM-specific metering tests, see `wasm_metering.rs`.

#[cfg(feature = "std")]
fn execute_with_time_logging(
    test_runner: &mut TestRunner,
    manifest: TransactionManifest,
    proofs: Vec<NonFungibleGlobalId>,
) -> (TransactionReceipt, u32) {
    let start = std::time::Instant::now();
    let receipt = test_runner.execute_manifest(manifest, proofs);
    let duration = start.elapsed();
    println!(
        "Time elapsed is: {:?} - NOTE: this is a very bad measure. Use benchmarks instead.",
        duration
    );
    (receipt, duration.as_millis().try_into().unwrap())
}

#[cfg(feature = "alloc")]
fn execute_with_time_logging(
    test_runner: &mut TestRunner,
    manifest: TransactionManifest,
    proofs: Vec<NonFungibleGlobalId>,
) -> (TransactionReceipt, u32) {
    let receipt = test_runner.execute_manifest(manifest, proofs);
    (receipt, 0)
}

#[test]
fn test_basic_transfer() {
    // Arrange
    let mut test_runner = TestRunner::builder().build();
    let (public_key1, _, account1) = test_runner.new_allocated_account();
    let (_, _, account2) = test_runner.new_allocated_account();

    // Act
    let manifest = ManifestBuilder::new()
        .lock_fee(account1, 10u32.into())
        .withdraw_from_account(account1, RADIX_TOKEN, 100u32.into())
        .call_method(
            account2,
            "deposit_batch",
            manifest_args!(ManifestExpression::EntireWorktop),
        )
        .build();

    let (receipt, _) = execute_with_time_logging(
        &mut test_runner,
        manifest,
        vec![NonFungibleGlobalId::from_public_key(&public_key1)],
    );
    let commit_result = receipt.expect_commit(true);

    // Assert
    // NOTE: If this test fails, it should print out the actual fee table in the error logs.
    // Or you can run just this test with the below:
    // cargo test -p radix-engine-tests --test metering -- test_basic_transfer
    assert_eq!(
        1035 /* AllocateNodeId */
        + 1635 /* CreateNode */
        + 5624 /* DropLock */
        + 1575 /* DropNode */
        + 1050432 /* Invoke */
        + 617624 /* LockSubstate */
        + 7896 /* ReadSubstate */
        + 62500 /* RunNative */
        + 7500 /* RunSystem */
        + 50000 /* TxBaseCost */
        + 1320 /* TxPayloadCost */
        + 100000 /* TxSignatureVerification */
        + 938, /* WriteSubstate */
        commit_result.fee_summary.execution_cost_sum
    );
}

#[test]
fn test_radiswap() {
    let mut test_runner = TestRunner::builder().build();

    // Scrypto developer
    let (pk1, _, _) = test_runner.new_allocated_account();
    // Radiswap operator
    let (pk2, _, account2) = test_runner.new_allocated_account();
    // Radiswap user
    let (pk3, _, account3) = test_runner.new_allocated_account();

    // Publish package
    let package_address = test_runner.publish_package(
        include_bytes!("../../assets/radiswap.wasm").to_vec(),
        manifest_decode(include_bytes!("../../assets/radiswap.schema")).unwrap(),
        btreemap!(
            "Radiswap".to_owned() => RoyaltyConfigBuilder::new()
                .add_rule("instantiate_pool", 5)
                .add_rule("add_liquidity", 1)
                .add_rule("remove_liquidity", 1)
                .add_rule("swap", 2)
                .default(0),
        ),
        btreemap!(),
        AuthorityRules::new_with_owner_authority(&NonFungibleGlobalId::from_public_key(&pk1)),
    );

    // Instantiate radiswap
    let btc = test_runner.create_fungible_resource(1_000_000.into(), 18, account2);
    let eth = test_runner.create_fungible_resource(1_000_000.into(), 18, account2);
    let btc_init_amount = Decimal::from(500_000);
    let eth_init_amount = Decimal::from(300_000);
    let fee_amount = dec!("0.01");
    let (component_address, _) = test_runner
        .execute_manifest(
            ManifestBuilder::new()
                .lock_fee(account2, 10u32.into())
                .withdraw_from_account(account2, btc, btc_init_amount)
                .withdraw_from_account(account2, eth, eth_init_amount)
                .take_all_from_worktop(btc, |builder, bucket1| {
                    builder.take_all_from_worktop(eth, |builder, bucket2| {
                        builder.call_function(
                            package_address,
                            "Radiswap",
                            "instantiate_pool",
                            manifest_args!(
                                bucket1,
                                bucket2,
                                dec!("1000"),
                                "LP_BTC_ETH",
                                "LP token for BTC/ETH swap",
                                "https://www.radiswap.com",
                                fee_amount
                            ),
                        )
                    })
                })
                .call_method(
                    account2,
                    "deposit_batch",
                    manifest_args!(ManifestExpression::EntireWorktop),
                )
                .build(),
            vec![NonFungibleGlobalId::from_public_key(&pk2)],
        )
        .expect_commit(true)
        .output::<(ComponentAddress, Own)>(5);

    // Transfer `10,000 BTC` from `account2` to `account3`
    let btc_amount = Decimal::from(10_000);
    test_runner
        .execute_manifest(
            ManifestBuilder::new()
                .lock_fee(account2, 10u32.into())
                .withdraw_from_account(account2, btc, btc_amount)
                .call_method(
                    account3,
                    "deposit_batch",
                    manifest_args!(ManifestExpression::EntireWorktop),
                )
                .build(),
            vec![NonFungibleGlobalId::from_public_key(&pk2)],
        )
        .expect_commit_success();
    assert_eq!(test_runner.account_balance(account3, btc), Some(btc_amount));

    // Swap 2,000 BTC into ETH
    let btc_to_swap = Decimal::from(2000);
    let receipt = test_runner.execute_manifest(
        ManifestBuilder::new()
            .lock_fee(account3, 10u32.into())
            .withdraw_from_account(account3, btc, btc_to_swap)
            .take_all_from_worktop(btc, |builder, bucket| {
                builder.call_method(component_address, "swap", manifest_args!(bucket))
            })
            .call_method(
                account3,
                "deposit_batch",
                manifest_args!(ManifestExpression::EntireWorktop),
            )
            .build(),
        vec![NonFungibleGlobalId::from_public_key(&pk3)],
    );
    let remaining_btc = test_runner.account_balance(account3, btc).unwrap();
    let eth_received = test_runner.account_balance(account3, eth).unwrap();
    assert_eq!(remaining_btc, btc_amount - btc_to_swap);
    assert_eq!(
        eth_received,
        eth_init_amount
            - (btc_init_amount * eth_init_amount)
                / (btc_init_amount + (btc_to_swap - btc_to_swap * fee_amount))
    );
    let commit_result = receipt.expect_commit(true);

    // NOTE: If this test fails, it should print out the actual fee table in the error logs.
    // Or you can run just this test with the below:
    // cargo test -p radix-engine-tests --test metering -- test_radiswap
    assert_eq!(
        2415 /* AllocateNodeId */
        + 3826 /* CreateNode */
        + 13912 /* DropLock */
        + 3570 /* DropNode */
        + 3305144 /* Invoke */
<<<<<<< HEAD
        + 5588117 /* LockSubstate */
        + 19432 /* ReadSubstate */
        + 135000 /* RunNative */
        + 15000 /* RunSystem */
        + 1534145 /* RunWasm */
=======
        + 5627543 /* LockSubstate */
        + 19488 /* ReadSubstate */
        + 135000 /* RunNative */
        + 15000 /* RunSystem */
        + 1535320 /* RunWasm */
>>>>>>> df5bcea7
        + 50000 /* TxBaseCost */
        + 1715 /* TxPayloadCost */
        + 100000 /* TxSignatureVerification */
        + 2330, /* WriteSubstate */
        commit_result.fee_summary.execution_cost_sum
    );
}

#[test]
fn test_flash_loan() {
    let mut test_runner = TestRunner::builder().build();

    // Scrypto developer
    let (pk1, _, _) = test_runner.new_allocated_account();
    // Flash loan operator
    let (pk2, _, account2) = test_runner.new_allocated_account();
    // Flash loan user
    let (pk3, _, account3) = test_runner.new_allocated_account();

    // Publish package
    let package_address = test_runner.publish_package(
        include_bytes!("../../assets/flash_loan.wasm").to_vec(),
        manifest_decode(include_bytes!("../../assets/flash_loan.schema")).unwrap(),
        btreemap!(
            "BasicFlashLoan".to_owned() => RoyaltyConfigBuilder::new()
                .add_rule("instantiate_default", 5)
                .add_rule("take_loan", 2)
                .default(0),
        ),
        btreemap!(),
        AuthorityRules::new_with_owner_authority(&NonFungibleGlobalId::from_public_key(&pk1)),
    );

    // Instantiate flash_loan
    let xrd_init_amount = Decimal::from(100);
    let (component_address, promise_token_address) = test_runner
        .execute_manifest(
            ManifestBuilder::new()
                .lock_fee(account2, 10u32.into())
                .withdraw_from_account(account2, RADIX_TOKEN, xrd_init_amount)
                .take_all_from_worktop(RADIX_TOKEN, |builder, bucket1| {
                    builder.call_function(
                        package_address,
                        "BasicFlashLoan",
                        "instantiate_default",
                        manifest_args!(bucket1),
                    )
                })
                .call_method(
                    account2,
                    "deposit_batch",
                    manifest_args!(ManifestExpression::EntireWorktop),
                )
                .build(),
            vec![NonFungibleGlobalId::from_public_key(&pk2)],
        )
        .expect_commit(true)
        .output::<(ComponentAddress, ResourceAddress)>(3);

    // Take loan
    let loan_amount = Decimal::from(50);
    let repay_amount = loan_amount * dec!("1.001");
    let old_balance = test_runner.account_balance(account3, RADIX_TOKEN).unwrap();
    let receipt = test_runner.execute_manifest(
        ManifestBuilder::new()
            .lock_fee(account3, 10u32.into())
            .call_method(component_address, "take_loan", manifest_args!(loan_amount))
            .withdraw_from_account(account3, RADIX_TOKEN, dec!(10))
            .take_from_worktop(RADIX_TOKEN, repay_amount, |builder, bucket1| {
                builder.take_all_from_worktop(promise_token_address, |builder, bucket2| {
                    builder.call_method(
                        component_address,
                        "repay_loan",
                        manifest_args!(bucket1, bucket2),
                    )
                })
            })
            .call_method(
                account3,
                "deposit_batch",
                manifest_args!(ManifestExpression::EntireWorktop),
            )
            .build(),
        vec![NonFungibleGlobalId::from_public_key(&pk3)],
    );
    let commit_result = receipt.expect_commit(true);
    let new_balance = test_runner.account_balance(account3, RADIX_TOKEN).unwrap();
    assert!(test_runner
        .account_balance(account3, promise_token_address)
        .is_none());
    assert_eq!(
        old_balance - new_balance,
        commit_result.fee_summary.total_execution_cost_xrd
            + commit_result.fee_summary.total_royalty_cost_xrd
            + (repay_amount - loan_amount)
    );

    // NOTE: If this test fails, it should print out the actual fee table in the error logs.
    // Or you can run just this test with the below:
    // cargo test -p radix-engine-tests --test metering -- test_flash_loan
    assert_eq!(
        3933 /* AllocateNodeId */
        + 6213 /* CreateNode */
        + 22348 /* DropLock */
        + 5985 /* DropNode */
        + 4678666 /* Invoke */
<<<<<<< HEAD
        + 6878753 /* LockSubstate */
        + 31640 /* ReadSubstate */
        + 202500 /* RunNative */
        + 40000 /* RunSystem */
        + 1325920 /* RunWasm */
=======
        + 6919072 /* LockSubstate */
        + 31696 /* ReadSubstate */
        + 202500 /* RunNative */
        + 40000 /* RunSystem */
        + 1328130 /* RunWasm */
>>>>>>> df5bcea7
        + 50000 /* TxBaseCost */
        + 2495 /* TxPayloadCost */
        + 100000 /* TxSignatureVerification */
        + 4395, /* WriteSubstate */
        commit_result.fee_summary.execution_cost_sum
    );
}

#[test]
fn test_publish_large_package() {
    // Arrange
    let mut test_runner = TestRunner::builder().build();

    // Act
    let code = wat2wasm(&format!(
        r#"
            (module
                (data (i32.const 0) "{}")
                (memory $0 64)
                (export "memory" (memory $0))
            )
        "#,
        "i".repeat(DEFAULT_MAX_INVOKE_INPUT_SIZE - 1024)
    ));
    let manifest = ManifestBuilder::new()
        .lock_fee(test_runner.faucet_component(), 100.into())
        .publish_package_advanced(
            code,
            PackageSchema::default(),
            BTreeMap::new(),
            BTreeMap::new(),
            AuthorityRules::new(),
        )
        .build();

    let (receipt, _) = execute_with_time_logging(&mut test_runner, manifest, vec![]);

    receipt.expect_commit_success();
}

#[test]
fn should_be_able_run_large_manifest() {
    // Arrange
    let mut test_runner = TestRunner::builder().build();

    // Act
    let (public_key, _, account) = test_runner.new_allocated_account();

    // Act
    let mut builder = ManifestBuilder::new();
    builder.lock_fee(account, 100u32.into());
    builder.withdraw_from_account(account, RADIX_TOKEN, 100u32.into());
    for _ in 0..40 {
        builder.take_from_worktop(RADIX_TOKEN, 1.into(), |builder, bid| {
            builder.return_to_worktop(bid)
        });
    }
    builder.call_method(
        account,
        "deposit_batch",
        manifest_args!(ManifestExpression::EntireWorktop),
    );
    let manifest = builder.build();

    let (receipt, _) = execute_with_time_logging(
        &mut test_runner,
        manifest,
        vec![NonFungibleGlobalId::from_public_key(&public_key)],
    );

    // Assert
    receipt.expect_commit(true);
}

#[test]
fn should_be_able_to_generate_5_proofs_and_then_lock_fee() {
    // Arrange
    let mut test_runner = TestRunner::builder().build();
    let (public_key, _, account) = test_runner.new_allocated_account();
    let resource_address = test_runner.create_fungible_resource(100.into(), 0, account);

    // Act
    let mut builder = ManifestBuilder::new();
    for _ in 0..5 {
        builder.create_proof_from_account_of_amount(account, resource_address, 1.into());
    }
    builder.lock_fee(account, 100u32.into());
    let manifest = builder.build();

    let (receipt, _) = execute_with_time_logging(
        &mut test_runner,
        manifest,
        vec![NonFungibleGlobalId::from_public_key(&public_key)],
    );

    // Assert
    receipt.expect_commit(true);
}

fn setup_test_runner_with_fee_blueprint_component() -> (TestRunner, ComponentAddress) {
    // Basic setup
    let mut test_runner = TestRunner::builder().build();
    let (public_key, _, account) = test_runner.new_allocated_account();

    // Publish package and instantiate component
    let package_address = test_runner.compile_and_publish("./tests/blueprints/fee");
    let receipt1 = test_runner.execute_manifest(
        ManifestBuilder::new()
            .lock_fee(account, 10u32.into())
            .withdraw_from_account(account, RADIX_TOKEN, 10u32.into())
            .take_all_from_worktop(RADIX_TOKEN, |builder, bucket_id| {
                builder.call_function(package_address, "Fee", "new", manifest_args!(bucket_id));
                builder
            })
            .build(),
        vec![NonFungibleGlobalId::from_public_key(&public_key)],
    );
    let commit_result = receipt1.expect_commit(true);
    let component_address = commit_result.new_component_addresses()[0];

    (test_runner, component_address)
}

#[test]
fn spin_loop_should_end_in_reasonable_amount_of_time() {
    let (mut test_runner, component_address) = setup_test_runner_with_fee_blueprint_component();

    let manifest = ManifestBuilder::new()
        // First, lock the fee so that the loan will be repaid
        .call_method(
            component_address,
            "lock_fee",
            manifest_args!(Decimal::from(10)),
        )
        // Now spin-loop to wait for the fee loan to burn through
        .call_method(component_address, "spin_loop", manifest_args!())
        .build();

    let (receipt, _) = execute_with_time_logging(&mut test_runner, manifest, vec![]);

    // No assertion here - this is just a sanity-test
    println!("{}", receipt.display(&Bech32Encoder::for_simulator()));
    receipt.expect_commit_failure();
}<|MERGE_RESOLUTION|>--- conflicted
+++ resolved
@@ -205,19 +205,11 @@
         + 13912 /* DropLock */
         + 3570 /* DropNode */
         + 3305144 /* Invoke */
-<<<<<<< HEAD
-        + 5588117 /* LockSubstate */
-        + 19432 /* ReadSubstate */
+        + 5625359 /* LockSubstate */
+        + 19488 /* ReadSubstate */
         + 135000 /* RunNative */
         + 15000 /* RunSystem */
         + 1534145 /* RunWasm */
-=======
-        + 5627543 /* LockSubstate */
-        + 19488 /* ReadSubstate */
-        + 135000 /* RunNative */
-        + 15000 /* RunSystem */
-        + 1535320 /* RunWasm */
->>>>>>> df5bcea7
         + 50000 /* TxBaseCost */
         + 1715 /* TxPayloadCost */
         + 100000 /* TxSignatureVerification */
@@ -324,19 +316,11 @@
         + 22348 /* DropLock */
         + 5985 /* DropNode */
         + 4678666 /* Invoke */
-<<<<<<< HEAD
-        + 6878753 /* LockSubstate */
-        + 31640 /* ReadSubstate */
+        + 6915995 /* LockSubstate */
+        + 31696 /* ReadSubstate */
         + 202500 /* RunNative */
         + 40000 /* RunSystem */
         + 1325920 /* RunWasm */
-=======
-        + 6919072 /* LockSubstate */
-        + 31696 /* ReadSubstate */
-        + 202500 /* RunNative */
-        + 40000 /* RunSystem */
-        + 1328130 /* RunWasm */
->>>>>>> df5bcea7
         + 50000 /* TxBaseCost */
         + 2495 /* TxPayloadCost */
         + 100000 /* TxSignatureVerification */

--- conflicted
+++ resolved
@@ -206,13 +206,8 @@
         + 195000 /* DropLock */
         + 90000 /* DropNode */
         + 25340 /* Invoke */
-<<<<<<< HEAD
         + 197500 /* LockSubstate */
-        + 2553810 /* ReadSubstate */
-=======
-        + 200500 /* LockSubstate */
-        + 166460 /* ReadSubstate */
->>>>>>> d5e7997d
+        + 163460 /* ReadSubstate */
         + 137500 /* RunNative */
         + 15000 /* RunSystem */
         + 1642570 /* RunWasm */
@@ -320,15 +315,9 @@
         147500 /* CreateNode */
         + 308000 /* DropLock */
         + 147500 /* DropNode */
-<<<<<<< HEAD
         + 44850 /* Invoke */
         + 316000 /* LockSubstate */
-        + 6549050 /* ReadSubstate */
-=======
-        + 44790 /* Invoke */
-        + 316500 /* LockSubstate */
-        + 252830 /* ReadSubstate */
->>>>>>> d5e7997d
+        + 252330 /* ReadSubstate */
         + 215000 /* RunNative */
         + 40000 /* RunSystem */
         + 1428005 /* RunWasm */

use radix_engine::blueprints::consensus_manager::ValidatorError;
use radix_engine::errors::{ApplicationError, RuntimeError};
use radix_engine::transaction::TransactionReceipt;
use radix_engine::types::blueprints::transaction_processor::InstructionOutput;
use radix_engine::types::*;
use radix_engine_interface::blueprints::consensus_manager::{
    ValidatorAcceptsDelegatedStakeInput, VALIDATOR_ACCEPTS_DELEGATED_STAKE_IDENT,
};
use radix_engine_interface::blueprints::resource::FromPublicKey;
use scrypto_unit::*;
use transaction::prelude::*;

fn signal_protocol_update_test<F>(as_owner: bool, name_len: usize, result_check: F)
where
    F: Fn(TransactionReceipt) -> (),
{
    // Arrange
    let initial_epoch = Epoch::of(5);
    let pub_key = Secp256k1PrivateKey::from_u64(1u64).unwrap().public_key();
    let validator_account_address = ComponentAddress::virtual_account_from_public_key(&pub_key);
    let genesis = CustomGenesis::single_validator_and_staker(
        pub_key,
        Decimal::one(),
        validator_account_address,
        initial_epoch,
        CustomGenesis::default_consensus_manager_config(),
    );
    let mut test_runner = TestRunner::builder().with_custom_genesis(genesis).build();

    // Act
    let validator_address = test_runner.get_active_validator_with_key(&pub_key);
    let mut builder = ManifestBuilder::new().lock_fee_from_faucet();
    if as_owner {
<<<<<<< HEAD
        builder.create_proof_from_account_of_amount(
            validator_account_address,
            VALIDATOR_OWNER_BADGE,
            dec!("1"),
        );
=======
        builder =
            builder.create_proof_from_account(validator_account_address, VALIDATOR_OWNER_BADGE);
>>>>>>> aef52489
    }
    let manifest = builder
        .signal_protocol_update_readiness(validator_address, "a".repeat(name_len).as_str())
        .register_validator(validator_address)
        .build();
    let receipt = test_runner.execute_manifest(
        manifest,
        vec![NonFungibleGlobalId::from_public_key(&pub_key)],
    );

    // Assert
    result_check(receipt);
}

#[test]
fn can_signal_protocol_update() {
    signal_protocol_update_test(true, 32, |e| {
        e.expect_commit_success();
    })
}

#[test]
fn cannot_signal_protocol_update_if_not_owner() {
    signal_protocol_update_test(false, 32, |e| e.expect_auth_failure())
}

#[test]
fn cannot_signal_protocol_update_if_wrong_length() {
    signal_protocol_update_test(true, 33, |e| {
        e.expect_specific_failure(|e| {
            matches!(
                e,
                RuntimeError::ApplicationError(ApplicationError::ValidatorError(
                    ValidatorError::InvalidProtocolVersionNameLength { .. }
                ))
            )
        });
    })
}

#[test]
fn check_if_validator_accepts_delegated_stake() {
    // Arrange
    let initial_epoch = Epoch::of(5);
    let genesis = CustomGenesis::default(
        initial_epoch,
        CustomGenesis::default_consensus_manager_config(),
    );
    let mut test_runner = TestRunner::builder().with_custom_genesis(genesis).build();
    let (pub_key, _, account) = test_runner.new_account(false);

    let validator_address = test_runner.new_validator_with_pub_key(pub_key, account);
    let manifest = ManifestBuilder::new()
<<<<<<< HEAD
        .lock_fee(test_runner.faucet_component(), 500u32.into())
        .create_proof_from_account_of_amount(account, VALIDATOR_OWNER_BADGE, dec!("1"))
=======
        .lock_fee_from_faucet()
        .create_proof_from_account(account, VALIDATOR_OWNER_BADGE)
>>>>>>> aef52489
        .register_validator(validator_address)
        .build();
    let receipt = test_runner.execute_manifest(
        manifest,
        vec![NonFungibleGlobalId::from_public_key(&pub_key)],
    );
    receipt.expect_commit_success();

    // Act
    let manifest = ManifestBuilder::new()
        .lock_fee_from_faucet()
        .call_method(
            validator_address,
            VALIDATOR_ACCEPTS_DELEGATED_STAKE_IDENT,
            ValidatorAcceptsDelegatedStakeInput {},
        )
        .build();
    let receipt = test_runner.execute_manifest(manifest, vec![]);

    // Assert
    let ret = receipt.expect_commit(true).outcome.expect_success();
    assert_eq!(
        ret[1],
        InstructionOutput::CallReturn(scrypto_encode(&false).unwrap())
    );
}<|MERGE_RESOLUTION|>--- conflicted
+++ resolved
@@ -31,16 +31,11 @@
     let validator_address = test_runner.get_active_validator_with_key(&pub_key);
     let mut builder = ManifestBuilder::new().lock_fee_from_faucet();
     if as_owner {
-<<<<<<< HEAD
-        builder.create_proof_from_account_of_amount(
+        builder = builder.create_proof_from_account_of_amount(
             validator_account_address,
             VALIDATOR_OWNER_BADGE,
             dec!("1"),
         );
-=======
-        builder =
-            builder.create_proof_from_account(validator_account_address, VALIDATOR_OWNER_BADGE);
->>>>>>> aef52489
     }
     let manifest = builder
         .signal_protocol_update_readiness(validator_address, "a".repeat(name_len).as_str())
@@ -94,13 +89,8 @@
 
     let validator_address = test_runner.new_validator_with_pub_key(pub_key, account);
     let manifest = ManifestBuilder::new()
-<<<<<<< HEAD
-        .lock_fee(test_runner.faucet_component(), 500u32.into())
+        .lock_fee_from_faucet()
         .create_proof_from_account_of_amount(account, VALIDATOR_OWNER_BADGE, dec!("1"))
-=======
-        .lock_fee_from_faucet()
-        .create_proof_from_account(account, VALIDATOR_OWNER_BADGE)
->>>>>>> aef52489
         .register_validator(validator_address)
         .build();
     let receipt = test_runner.execute_manifest(

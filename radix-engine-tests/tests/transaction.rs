--- conflicted
+++ resolved
@@ -49,46 +49,17 @@
 
     // Act
     let manifest = ManifestBuilder::new()
-<<<<<<< HEAD
-        .lock_fee(account, 500u32.into())
-        .create_proof_from_account_of_amount(account, RADIX_TOKEN, dec!("100"))
-        .create_proof_from_auth_zone_of_all(RADIX_TOKEN, |builder, proof_id| {
-            builder.push_to_auth_zone(proof_id)
-        })
-        .call_method(
-            account,
-            "try_deposit_batch_or_abort",
-            manifest_args!(ManifestExpression::EntireWorktop),
-        )
-        .create_proof_from_auth_zone_of_all(RADIX_TOKEN, |builder, proof_id| {
-            builder.push_to_auth_zone(proof_id)
-        })
-        .call_method(
-            account,
-            "try_deposit_batch_or_abort",
-            manifest_args!(ManifestExpression::EntireWorktop),
-        )
-        .create_proof_from_auth_zone_of_all(RADIX_TOKEN, |builder, proof_id| {
-            builder.push_to_auth_zone(proof_id)
-        })
-        .call_method(
-            account,
-            "try_deposit_batch_or_abort",
-            manifest_args!(ManifestExpression::EntireWorktop),
-        )
-=======
-        .lock_standard_test_fee(account)
-        .create_proof_from_account(account, XRD)
-        .create_proof_from_auth_zone(XRD, "proof1")
+        .lock_standard_test_fee(account)
+        .create_proof_from_account_of_amount(account, RADIX_TOKEN, dec!("1"))
+        .create_proof_from_auth_zone_of_all(XRD, "proof1")
         .push_to_auth_zone("proof1")
         .try_deposit_batch_or_abort(account)
-        .create_proof_from_auth_zone(XRD, "proof2")
+        .create_proof_from_auth_zone_of_all(XRD, "proof2")
         .push_to_auth_zone("proof2")
         .try_deposit_batch_or_abort(account)
-        .create_proof_from_auth_zone(XRD, "proof3")
+        .create_proof_from_auth_zone_of_all(XRD, "proof3")
         .push_to_auth_zone("proof3")
         .try_deposit_batch_or_abort(account)
->>>>>>> aef52489
         .build();
     let receipt = test_runner.execute_manifest(
         manifest,

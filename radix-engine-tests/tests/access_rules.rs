--- conflicted
+++ resolved
@@ -201,13 +201,8 @@
         MutableAccessRulesTestRunner::manifest_builder()
             .set_method_access_rule(
                 Address::Component(test_runner.component_address),
-<<<<<<< HEAD
-                MethodKey::new(TypedModuleId::ObjectState, "borrow_funds"),
-                rule!(deny_all),
-=======
                 MethodKey::new(NodeModuleId::SELF, "borrow_funds"),
                 to_rule,
->>>>>>> 9667d9a0
             )
             .build(),
     );

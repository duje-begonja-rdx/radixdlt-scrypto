--- conflicted
+++ resolved
@@ -509,17 +509,12 @@
     // Act
     let validator_address = test_runner.get_active_validator_with_key(&pub_key);
     let manifest = ManifestBuilder::new()
-<<<<<<< HEAD
-        .lock_fee(test_runner.faucet_component(), 500u32.into())
+        .lock_fee_from_faucet()
         .create_proof_from_account_of_amount(
             validator_account_address,
             VALIDATOR_OWNER_BADGE,
             dec!("1"),
         )
-=======
-        .lock_fee_from_faucet()
-        .create_proof_from_account(validator_account_address, VALIDATOR_OWNER_BADGE)
->>>>>>> aef52489
         .register_validator(validator_address)
         .build();
     let receipt = test_runner.execute_manifest(
@@ -581,17 +576,12 @@
     // Act
     let validator_address = test_runner.get_active_validator_with_key(&pub_key);
     let manifest = ManifestBuilder::new()
-<<<<<<< HEAD
-        .lock_fee(test_runner.faucet_component(), 500u32.into())
+        .lock_fee_from_faucet()
         .create_proof_from_account_of_amount(
             validator_account_address,
             VALIDATOR_OWNER_BADGE,
             dec!("1"),
         )
-=======
-        .lock_fee_from_faucet()
-        .create_proof_from_account(validator_account_address, VALIDATOR_OWNER_BADGE)
->>>>>>> aef52489
         .unregister_validator(validator_address)
         .build();
     let receipt = test_runner.execute_manifest(
@@ -650,17 +640,12 @@
     let mut test_runner = TestRunner::builder().with_custom_genesis(genesis).build();
     let validator_address = test_runner.get_active_validator_with_key(&pub_key);
     let manifest = ManifestBuilder::new()
-<<<<<<< HEAD
-        .lock_fee(test_runner.faucet_component(), 500u32.into())
+        .lock_fee_from_faucet()
         .create_proof_from_account_of_amount(
             validator_account_address,
             VALIDATOR_OWNER_BADGE,
             dec!("1"),
         )
-=======
-        .lock_fee_from_faucet()
-        .create_proof_from_account(validator_account_address, VALIDATOR_OWNER_BADGE)
->>>>>>> aef52489
         .call_method(
             validator_address,
             "update_accept_delegated_stake",
@@ -677,16 +662,11 @@
     let mut builder = ManifestBuilder::new().lock_fee_from_faucet();
 
     if owner {
-<<<<<<< HEAD
-        builder.create_proof_from_account_of_amount(
+        builder = builder.create_proof_from_account_of_amount(
             validator_account_address,
             VALIDATOR_OWNER_BADGE,
             dec!("1"),
         );
-=======
-        builder =
-            builder.create_proof_from_account(validator_account_address, VALIDATOR_OWNER_BADGE);
->>>>>>> aef52489
     }
 
     let manifest = builder
@@ -752,13 +732,8 @@
     let (pub_key, _, account_address) = test_runner.new_account(false);
     let validator_address = test_runner.new_validator_with_pub_key(pub_key, account_address);
     let manifest = ManifestBuilder::new()
-<<<<<<< HEAD
-        .lock_fee(test_runner.faucet_component(), 500u32.into())
+        .lock_fee_from_faucet()
         .create_proof_from_account_of_amount(account_address, VALIDATOR_OWNER_BADGE, dec!(1))
-=======
-        .lock_fee_from_faucet()
-        .create_proof_from_account(account_address, VALIDATOR_OWNER_BADGE)
->>>>>>> aef52489
         .register_validator(validator_address)
         .build();
     let receipt = test_runner.execute_manifest(
@@ -1110,13 +1085,8 @@
 
     // Act: request the fee decrease
     let manifest = ManifestBuilder::new()
-<<<<<<< HEAD
-        .lock_fee(test_runner.faucet_component(), 500u32.into())
+        .lock_fee_from_faucet()
         .create_proof_from_account_of_amount(validator_account, VALIDATOR_OWNER_BADGE, dec!(1))
-=======
-        .lock_fee_from_faucet()
-        .create_proof_from_account(validator_account, VALIDATOR_OWNER_BADGE)
->>>>>>> aef52489
         .call_method(
             validator_address,
             VALIDATOR_UPDATE_FEE_IDENT,
@@ -1244,17 +1214,12 @@
     last_reward = test_runner
         .execute_manifest(
             ManifestBuilder::new()
-<<<<<<< HEAD
-                .lock_fee(test_runner.faucet_component(), 500u32.into())
+                .lock_fee_from_faucet()
                 .create_proof_from_account_of_amount(
                     validator_account,
                     VALIDATOR_OWNER_BADGE,
                     dec!(1),
                 )
-=======
-                .lock_fee_from_faucet()
-                .create_proof_from_account(validator_account, VALIDATOR_OWNER_BADGE)
->>>>>>> aef52489
                 .call_method(
                     validator_address,
                     VALIDATOR_UPDATE_FEE_IDENT,
@@ -1281,17 +1246,12 @@
     last_reward = test_runner
         .execute_manifest(
             ManifestBuilder::new()
-<<<<<<< HEAD
-                .lock_fee(test_runner.faucet_component(), 500u32.into())
+                .lock_fee_from_faucet()
                 .create_proof_from_account_of_amount(
                     validator_account,
                     VALIDATOR_OWNER_BADGE,
                     dec!(1),
                 )
-=======
-                .lock_fee_from_faucet()
-                .create_proof_from_account(validator_account, VALIDATOR_OWNER_BADGE)
->>>>>>> aef52489
                 .call_method(
                     validator_address,
                     VALIDATOR_UPDATE_FEE_IDENT,
@@ -1457,19 +1417,13 @@
         match self {
             RegisterAndStakeTransactionType::SingleManifestRegisterFirst => {
                 let manifest = ManifestBuilder::new()
-<<<<<<< HEAD
-                    .lock_fee(faucet, 500u32.into())
+                    .lock_fee_from_faucet()
                     .create_proof_from_account_of_amount(
                         account_address,
                         VALIDATOR_OWNER_BADGE,
                         dec!(1),
                     )
-                    .withdraw_from_account(account_address, RADIX_TOKEN, stake_amount)
-=======
-                    .lock_fee_from_faucet()
-                    .create_proof_from_account(account_address, VALIDATOR_OWNER_BADGE)
                     .withdraw_from_account(account_address, XRD, stake_amount)
->>>>>>> aef52489
                     .register_validator(validator_address)
                     .take_all_from_worktop(XRD, "stake")
                     .stake_validator_as_owner(validator_address, "stake")
@@ -1479,24 +1433,15 @@
             }
             RegisterAndStakeTransactionType::SingleManifestStakeFirst => {
                 let manifest = ManifestBuilder::new()
-<<<<<<< HEAD
-                    .lock_fee(faucet, 500u32.into())
+                    .lock_fee_from_faucet()
                     .create_proof_from_account_of_amount(
                         account_address,
                         VALIDATOR_OWNER_BADGE,
                         dec!(1),
                     )
-                    .withdraw_from_account(account_address, RADIX_TOKEN, stake_amount)
-                    .take_all_from_worktop(RADIX_TOKEN, |builder, bucket_id| {
-                        builder.stake_validator_as_owner(validator_address, bucket_id)
-                    })
-=======
-                    .lock_fee_from_faucet()
-                    .create_proof_from_account(account_address, VALIDATOR_OWNER_BADGE)
                     .withdraw_from_account(account_address, XRD, stake_amount)
                     .take_all_from_worktop(XRD, "stake")
                     .stake_validator_as_owner(validator_address, "stake")
->>>>>>> aef52489
                     .register_validator(validator_address)
                     .try_deposit_batch_or_abort(account_address)
                     .build();
@@ -1504,90 +1449,52 @@
             }
             RegisterAndStakeTransactionType::RegisterFirst => {
                 let register_manifest = ManifestBuilder::new()
-<<<<<<< HEAD
-                    .lock_fee(faucet, 500u32.into())
+                    .lock_fee_from_faucet()
                     .create_proof_from_account_of_amount(
                         account_address,
                         VALIDATOR_OWNER_BADGE,
                         dec!(1),
                     )
-=======
-                    .lock_fee_from_faucet()
-                    .create_proof_from_account(account_address, VALIDATOR_OWNER_BADGE)
->>>>>>> aef52489
                     .register_validator(validator_address)
                     .build();
 
                 let stake_manifest = ManifestBuilder::new()
-<<<<<<< HEAD
-                    .lock_fee(faucet, 500u32.into())
+                    .lock_fee_from_faucet()
                     .create_proof_from_account_of_amount(
                         account_address,
                         VALIDATOR_OWNER_BADGE,
                         dec!(1),
                     )
-                    .withdraw_from_account(account_address, RADIX_TOKEN, stake_amount)
-                    .take_all_from_worktop(RADIX_TOKEN, |builder, bucket_id| {
-                        builder.stake_validator_as_owner(validator_address, bucket_id)
-                    })
-                    .call_method(
-                        account_address,
-                        "try_deposit_batch_or_abort",
-                        manifest_args!(ManifestExpression::EntireWorktop),
-                    )
-=======
-                    .lock_fee_from_faucet()
-                    .create_proof_from_account(account_address, VALIDATOR_OWNER_BADGE)
                     .withdraw_from_account(account_address, XRD, stake_amount)
                     .take_all_from_worktop(XRD, "stake")
                     .stake_validator_as_owner(validator_address, "stake")
                     .try_deposit_batch_or_abort(account_address)
->>>>>>> aef52489
                     .build();
 
                 vec![register_manifest, stake_manifest]
             }
             RegisterAndStakeTransactionType::StakeFirst => {
                 let register_manifest = ManifestBuilder::new()
-<<<<<<< HEAD
-                    .lock_fee(faucet, 500u32.into())
+                    .lock_fee_from_faucet()
                     .create_proof_from_account_of_amount(
                         account_address,
                         VALIDATOR_OWNER_BADGE,
                         dec!(1),
                     )
-=======
-                    .lock_fee_from_faucet()
-                    .create_proof_from_account(account_address, VALIDATOR_OWNER_BADGE)
->>>>>>> aef52489
                     .register_validator(validator_address)
                     .build();
 
                 let stake_manifest = ManifestBuilder::new()
-<<<<<<< HEAD
-                    .lock_fee(faucet, 500u32.into())
+                    .lock_fee(faucet, 500)
                     .create_proof_from_account_of_amount(
                         account_address,
                         VALIDATOR_OWNER_BADGE,
                         dec!(1),
                     )
-                    .withdraw_from_account(account_address, RADIX_TOKEN, stake_amount)
-                    .take_all_from_worktop(RADIX_TOKEN, |builder, bucket_id| {
-                        builder.stake_validator_as_owner(validator_address, bucket_id)
-                    })
-                    .call_method(
-                        account_address,
-                        "try_deposit_batch_or_abort",
-                        manifest_args!(ManifestExpression::EntireWorktop),
-                    )
-=======
-                    .lock_fee(faucet, 500)
-                    .create_proof_from_account(account_address, VALIDATOR_OWNER_BADGE)
                     .withdraw_from_account(account_address, XRD, stake_amount)
                     .take_all_from_worktop(XRD, "stake")
                     .stake_validator_as_owner(validator_address, "stake")
                     .try_deposit_batch_or_abort(account_address)
->>>>>>> aef52489
                     .build();
 
                 vec![stake_manifest, register_manifest]
@@ -1810,17 +1717,12 @@
     let mut test_runner = TestRunner::builder().with_custom_genesis(genesis).build();
     let validator_address = test_runner.get_active_validator_with_key(&validator_pub_key);
     let manifest = ManifestBuilder::new()
-<<<<<<< HEAD
-        .lock_fee(test_runner.faucet_component(), 500u32.into())
+        .lock_fee_from_faucet()
         .create_proof_from_account_of_amount(
             validator_account_address,
             VALIDATOR_OWNER_BADGE,
             dec!("1"),
         )
-=======
-        .lock_fee_from_faucet()
-        .create_proof_from_account(validator_account_address, VALIDATOR_OWNER_BADGE)
->>>>>>> aef52489
         .unregister_validator(validator_address)
         .build();
     let receipt = test_runner.execute_manifest(
@@ -1868,17 +1770,12 @@
     let validator_address = test_runner.get_active_validator_with_key(&validator_pub_key);
     let next_validator_pub_key = Secp256k1PrivateKey::from_u64(3u64).unwrap().public_key();
     let manifest = ManifestBuilder::new()
-<<<<<<< HEAD
-        .lock_fee(test_runner.faucet_component(), 500u32.into())
+        .lock_fee_from_faucet()
         .create_proof_from_account_of_amount(
             validator_account_address,
             VALIDATOR_OWNER_BADGE,
             dec!("1"),
         )
-=======
-        .lock_fee_from_faucet()
-        .create_proof_from_account(validator_account_address, VALIDATOR_OWNER_BADGE)
->>>>>>> aef52489
         .call_method(
             validator_address,
             "update_key",
@@ -2023,13 +1920,8 @@
 
     // Act
     let manifest = ManifestBuilder::new()
-<<<<<<< HEAD
-        .lock_fee(test_runner.faucet_component(), 500u32.into())
+        .lock_fee_from_faucet()
         .create_proof_from_account_of_amount(validator_account, VALIDATOR_OWNER_BADGE, dec!(1))
-=======
-        .lock_fee_from_faucet()
-        .create_proof_from_account(validator_account, VALIDATOR_OWNER_BADGE)
->>>>>>> aef52489
         .withdraw_from_account(
             validator_account,
             validator_substate.stake_unit_resource,
@@ -2088,13 +1980,8 @@
 
     // Lock
     let manifest = ManifestBuilder::new()
-<<<<<<< HEAD
-        .lock_fee(test_runner.faucet_component(), 500u32.into())
+        .lock_fee_from_faucet()
         .create_proof_from_account_of_amount(validator_account, VALIDATOR_OWNER_BADGE, dec!(1))
-=======
-        .lock_fee_from_faucet()
-        .create_proof_from_account(validator_account, VALIDATOR_OWNER_BADGE)
->>>>>>> aef52489
         .withdraw_from_account(
             validator_account,
             stake_unit_resource,
@@ -2118,13 +2005,8 @@
 
     // Act (start unlock)
     let manifest = ManifestBuilder::new()
-<<<<<<< HEAD
-        .lock_fee(test_runner.faucet_component(), 500u32.into())
+        .lock_fee_from_faucet()
         .create_proof_from_account_of_amount(validator_account, VALIDATOR_OWNER_BADGE, dec!(1))
-=======
-        .lock_fee_from_faucet()
-        .create_proof_from_account(validator_account, VALIDATOR_OWNER_BADGE)
->>>>>>> aef52489
         .call_method(
             validator_address,
             VALIDATOR_START_UNLOCK_OWNER_STAKE_UNITS_IDENT,
@@ -2184,13 +2066,8 @@
 
     // Lock
     let manifest = ManifestBuilder::new()
-<<<<<<< HEAD
-        .lock_fee(test_runner.faucet_component(), 500u32.into())
+        .lock_fee_from_faucet()
         .create_proof_from_account_of_amount(validator_account, VALIDATOR_OWNER_BADGE, dec!(1))
-=======
-        .lock_fee_from_faucet()
-        .create_proof_from_account(validator_account, VALIDATOR_OWNER_BADGE)
->>>>>>> aef52489
         .withdraw_from_account(
             validator_account,
             stake_unit_resource,
@@ -2216,13 +2093,8 @@
     let stake_units_to_unlock_total_amount = stake_units_to_unlock_amounts.iter().cloned().sum();
     for stake_units_to_unlock_amount in stake_units_to_unlock_amounts {
         let manifest = ManifestBuilder::new()
-<<<<<<< HEAD
-            .lock_fee(test_runner.faucet_component(), 500u32.into())
+            .lock_fee_from_faucet()
             .create_proof_from_account_of_amount(validator_account, VALIDATOR_OWNER_BADGE, dec!(1))
-=======
-            .lock_fee_from_faucet()
-            .create_proof_from_account(validator_account, VALIDATOR_OWNER_BADGE)
->>>>>>> aef52489
             .call_method(
                 validator_address,
                 VALIDATOR_START_UNLOCK_OWNER_STAKE_UNITS_IDENT,
@@ -2286,13 +2158,8 @@
 
     // Lock
     let manifest = ManifestBuilder::new()
-<<<<<<< HEAD
-        .lock_fee(test_runner.faucet_component(), 500u32.into())
+        .lock_fee_from_faucet()
         .create_proof_from_account_of_amount(validator_account, VALIDATOR_OWNER_BADGE, dec!(1))
-=======
-        .lock_fee_from_faucet()
-        .create_proof_from_account(validator_account, VALIDATOR_OWNER_BADGE)
->>>>>>> aef52489
         .withdraw_from_account(
             validator_account,
             stake_unit_resource,
@@ -2316,13 +2183,8 @@
 
     // Start unlock
     let manifest = ManifestBuilder::new()
-<<<<<<< HEAD
-        .lock_fee(test_runner.faucet_component(), 500u32.into())
+        .lock_fee_from_faucet()
         .create_proof_from_account_of_amount(validator_account, VALIDATOR_OWNER_BADGE, dec!(1))
-=======
-        .lock_fee_from_faucet()
-        .create_proof_from_account(validator_account, VALIDATOR_OWNER_BADGE)
->>>>>>> aef52489
         .call_method(
             validator_address,
             VALIDATOR_START_UNLOCK_OWNER_STAKE_UNITS_IDENT,
@@ -2339,13 +2201,8 @@
     // Act (start unlock again after sufficient delay)
     test_runner.set_current_epoch(initial_epoch.after(unlock_epochs_delay));
     let manifest = ManifestBuilder::new()
-<<<<<<< HEAD
-        .lock_fee(test_runner.faucet_component(), 500u32.into())
+        .lock_fee_from_faucet()
         .create_proof_from_account_of_amount(validator_account, VALIDATOR_OWNER_BADGE, dec!(1))
-=======
-        .lock_fee_from_faucet()
-        .create_proof_from_account(validator_account, VALIDATOR_OWNER_BADGE)
->>>>>>> aef52489
         .call_method(
             validator_address,
             VALIDATOR_START_UNLOCK_OWNER_STAKE_UNITS_IDENT,
@@ -2405,13 +2262,8 @@
 
     // Lock
     let manifest = ManifestBuilder::new()
-<<<<<<< HEAD
-        .lock_fee(test_runner.faucet_component(), 500u32.into())
+        .lock_fee_from_faucet()
         .create_proof_from_account_of_amount(validator_account, VALIDATOR_OWNER_BADGE, dec!(1))
-=======
-        .lock_fee_from_faucet()
-        .create_proof_from_account(validator_account, VALIDATOR_OWNER_BADGE)
->>>>>>> aef52489
         .withdraw_from_account(
             validator_account,
             stake_unit_resource,
@@ -2435,13 +2287,8 @@
 
     // Start unlock
     let manifest = ManifestBuilder::new()
-<<<<<<< HEAD
-        .lock_fee(test_runner.faucet_component(), 500u32.into())
+        .lock_fee_from_faucet()
         .create_proof_from_account_of_amount(validator_account, VALIDATOR_OWNER_BADGE, dec!(1))
-=======
-        .lock_fee_from_faucet()
-        .create_proof_from_account(validator_account, VALIDATOR_OWNER_BADGE)
->>>>>>> aef52489
         .call_method(
             validator_address,
             VALIDATOR_START_UNLOCK_OWNER_STAKE_UNITS_IDENT,
@@ -2458,13 +2305,8 @@
     // Act (finish unlock after sufficient delay)
     test_runner.set_current_epoch(initial_epoch.after(unlock_epochs_delay));
     let manifest = ManifestBuilder::new()
-<<<<<<< HEAD
-        .lock_fee(test_runner.faucet_component(), 500u32.into())
+        .lock_fee_from_faucet()
         .create_proof_from_account_of_amount(validator_account, VALIDATOR_OWNER_BADGE, dec!(1))
-=======
-        .lock_fee_from_faucet()
-        .create_proof_from_account(validator_account, VALIDATOR_OWNER_BADGE)
->>>>>>> aef52489
         .call_method(
             validator_address,
             VALIDATOR_FINISH_UNLOCK_OWNER_STAKE_UNITS_IDENT,
@@ -2525,13 +2367,8 @@
 
     // Lock
     let manifest = ManifestBuilder::new()
-<<<<<<< HEAD
-        .lock_fee(test_runner.faucet_component(), 500u32.into())
+        .lock_fee_from_faucet()
         .create_proof_from_account_of_amount(validator_account, VALIDATOR_OWNER_BADGE, dec!(1))
-=======
-        .lock_fee_from_faucet()
-        .create_proof_from_account(validator_account, VALIDATOR_OWNER_BADGE)
->>>>>>> aef52489
         .withdraw_from_account(
             validator_account,
             stake_unit_resource,
@@ -2555,13 +2392,8 @@
 
     // Start unlock
     let manifest = ManifestBuilder::new()
-<<<<<<< HEAD
-        .lock_fee(test_runner.faucet_component(), 500u32.into())
+        .lock_fee_from_faucet()
         .create_proof_from_account_of_amount(validator_account, VALIDATOR_OWNER_BADGE, dec!(1))
-=======
-        .lock_fee_from_faucet()
-        .create_proof_from_account(validator_account, VALIDATOR_OWNER_BADGE)
->>>>>>> aef52489
         .call_method(
             validator_address,
             VALIDATOR_START_UNLOCK_OWNER_STAKE_UNITS_IDENT,
@@ -2578,13 +2410,8 @@
     // Act (finish unlock after insufficient delay)
     test_runner.set_current_epoch(initial_epoch.after(unlock_epochs_delay / 2));
     let manifest = ManifestBuilder::new()
-<<<<<<< HEAD
-        .lock_fee(test_runner.faucet_component(), 500u32.into())
+        .lock_fee_from_faucet()
         .create_proof_from_account_of_amount(validator_account, VALIDATOR_OWNER_BADGE, dec!(1))
-=======
-        .lock_fee_from_faucet()
-        .create_proof_from_account(validator_account, VALIDATOR_OWNER_BADGE)
->>>>>>> aef52489
         .call_method(
             validator_address,
             VALIDATOR_FINISH_UNLOCK_OWNER_STAKE_UNITS_IDENT,
